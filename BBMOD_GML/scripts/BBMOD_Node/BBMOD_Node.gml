/// @var {Id.DsStack} A stack used when rendering nodes to avoid recursion.
/// @private
global.__bbmodRenderStack = ds_stack_create();

/// @func BBMOD_Node(_model)
/// @implements {Struct.BBMOD_IRenderable}
/// @desc A node struct.
/// @param {Struct.BBMOD_Model} _model The model which contains this node.
/// @see BBMOD_Model.RootNode
function BBMOD_Node(_model) constructor
{
	/// @var {Struct.BBMOD_Model} The model which contains this node.
	/// @readonly
	Model = _model;

	/// @var {String} The name of the node.
	/// @readonly
	Name = "";

	/// @var {Real} The node index.
	/// @readonly
	Index = 0;

	/// @var {Struct.BBMOD_Node/Undefined} The parent of this node or `undefined`
	/// if it is the root node.
	/// @readonly
	Parent = undefined;

	/// @var {Bool} If `true` then the node is a bone.
	/// @readonly
	IsBone = false;

	/// @var {Bool} If `true` then the node is part of a skeleton node chain.
	/// @readonly
	IsSkeleton = false;

	/// @var {Bool} Set to `false` to disable rendering of the node and its
	/// child nodes.
	Visible = true;

	/// @var {Struct.BBMOD_DualQuaternion} The transformation of the node.
	/// @readonly
	Transform = new BBMOD_DualQuaternion();

	/// @var {Array.Real} An array of meshes indices.
	/// @readonly
	Meshes = [];

	/// @var {Bool} If true then the node or a node down the chain has a mesh.
	/// @readonly
	IsRenderable = false;

	/// @var {Array.Struct.BBMOD_Node} An array of child nodes.
	/// @see BBMOD_Node
	/// @readonly
	Children = [];

	/// @func add_child(_node)
	/// @desc Adds a child node.
	/// @param {Struct.BBMOD_Node} The child node to add.
	/// @return {Struct.BBMOD_Node} Returns `self`.
	static add_child = function (_node) {
		gml_pragma("forceinline");
		array_push(Children, _node);
		_node.Parent = self;
		return self;
	};

	/// @func set_renderable()
	/// @desc Marks the node and nodes up the chain as renderable.
	/// @return {Struct.BBMOD_Node} Returns `self`.
	static set_renderable = function () {
		gml_pragma("forceinline");
		var _current = self;
		while (_current)
		{
			//if (_current.IsRenderable)
			//{
			//	return;
			//}
			_current.IsRenderable = true;
			_current = _current.Parent;
		}
		return self;
	};

	/// @func set_skeleton()
	/// @desc Marks the node and nodes up the chain as nodes required for
	/// animation playback.
	/// @retrun {Struct.BBMOD_Node} Returns `self`.
	static set_skeleton = function () {
		gml_pragma("forceinline");
		var _current = self;
		while (_current)
		{
			//if (_current.IsSkeleton)
			//{
			//	return;
			//}
			_current.IsSkeleton = true;
			_current = _current.Parent;
		}
		return self;
	};

	/// @func from_buffer(_buffer)
	/// @desc Loads node data from a buffer.
	/// @param {Id.Buffer} _buffer The buffer to load the data from.
	/// @return {Struct.BBMOD_Node} Returns `self`.
	/// @private
	static from_buffer = function (_buffer) {
		var i;

		Name = buffer_read(_buffer, buffer_string);
		Index = buffer_read(_buffer, buffer_f32);
		IsBone = buffer_read(_buffer, buffer_bool);
		IsSkeleton = IsBone;
		Visible = true;
		Transform = Transform.FromBuffer(_buffer, buffer_f32);

		// Meshes
		var _meshCount = buffer_read(_buffer, buffer_u32);
		var _meshes = array_create(_meshCount, undefined);
		Meshes = _meshes;
		IsRenderable = (_meshCount > 0);

		i = 0;
		repeat (_meshCount)
		{
			_meshes[@ i++] = buffer_read(_buffer, buffer_u32);
		}

		// Child nodes
		var _childCount = buffer_read(_buffer, buffer_u32);
		Children = [];

		repeat (_childCount)
		{
			var _child = new BBMOD_Node(Model).from_buffer(_buffer);
			add_child(_child);
			if (_child.IsRenderable)
			{
				set_renderable();
			}
			if (_child.IsSkeleton)
			{
				set_skeleton();
			}
		}

		return self;
	};

	/// @func submit(_materials, _transform)
	/// @desc Immediately submits the node for rendering.
<<<<<<< HEAD
	/// @param {Array.Struct.BBMOD_Material} _materials An array of materials,
	/// one for each material slot of the model.
	/// @param {Array.Real/Undefined} _transform An array of transformation
	/// matrices (for animated models) or `undefined`.
=======
	/// @param {BBMOD_BaseMaterial[]} _materials An array of materials, one for
	/// each material slot of the model.
	/// @param {real[]/undefined} _transform An array of transformation matrices
	/// (for animated models) or `undefined`.
>>>>>>> a1bdacd1
	/// @private
	static submit = function (_materials, _transform) {
		var _meshes = Model.Meshes;
		var _renderStack = global.__bbmodRenderStack;
		var _node = self;

		ds_stack_push(_renderStack, _node);

		while (!ds_stack_empty(_renderStack))
		{
			_node = ds_stack_pop(_renderStack);

			if (!_node.IsRenderable || !_node.Visible)
			{
				continue;
			}

			var _meshIndices = _node.Meshes;
			var _children = _node.Children;
			var i = 0;

			repeat (array_length(_meshIndices))
			{
				var _mesh = _meshes[_meshIndices[i++]];
				var _materialIndex = _mesh.MaterialIndex;
				var _material = _materials[_materialIndex];

				_mesh.submit(_material, _transform);
			}

			i = 0;
			repeat (array_length(_children))
			{
				ds_stack_push(_renderStack, _children[i++]);
			}
		}
	};

	/// @func render(_materials, _transform)
	/// @desc Enqueues the node for rendering.
<<<<<<< HEAD
	/// @param {Array.Struct.BBMOD_Material} _materials An array of materials,
	/// one for each material slot of the model.
	/// @param {Array.Real/Undefined} _transform An array of transformation
	/// matrices (for animated models) or `undefined`.
=======
	/// @param {BBMOD_BaseMaterial[]} _materials An array of materials, one for
	/// each material slot of the model.
	/// @param {real[]/undefined} _transform An array of transformation matrices
	/// (for animated models) or `undefined`.
>>>>>>> a1bdacd1
	/// @private
	static render = function (_materials, _transform, _matrix) {
		var _meshes = Model.Meshes;
		var _renderStack = global.__bbmodRenderStack;
		var _node = self;

		ds_stack_push(_renderStack, _node);

		while (!ds_stack_empty(_renderStack))
		{
			_node = ds_stack_pop(_renderStack);

			if (!_node.IsRenderable || !_node.Visible)
			{
				continue;
			}

			var _meshIndices = _node.Meshes;
			var _children = _node.Children;
			var i = 0;

			repeat (array_length(_meshIndices))
			{
				var _mesh = _meshes[_meshIndices[i++]];
				var _materialIndex = _mesh.MaterialIndex;
				var _material = _materials[_materialIndex];

				_mesh.render(_material, _transform, _matrix);
			}

			i = 0;
			repeat (array_length(_children))
			{
				ds_stack_push(_renderStack, _children[i++]);
			}
		}
	};
}<|MERGE_RESOLUTION|>--- conflicted
+++ resolved
@@ -1,255 +1,241 @@
-/// @var {Id.DsStack} A stack used when rendering nodes to avoid recursion.
-/// @private
-global.__bbmodRenderStack = ds_stack_create();
-
-/// @func BBMOD_Node(_model)
-/// @implements {Struct.BBMOD_IRenderable}
-/// @desc A node struct.
-/// @param {Struct.BBMOD_Model} _model The model which contains this node.
-/// @see BBMOD_Model.RootNode
-function BBMOD_Node(_model) constructor
-{
-	/// @var {Struct.BBMOD_Model} The model which contains this node.
-	/// @readonly
-	Model = _model;
-
-	/// @var {String} The name of the node.
-	/// @readonly
-	Name = "";
-
-	/// @var {Real} The node index.
-	/// @readonly
-	Index = 0;
-
-	/// @var {Struct.BBMOD_Node/Undefined} The parent of this node or `undefined`
-	/// if it is the root node.
-	/// @readonly
-	Parent = undefined;
-
-	/// @var {Bool} If `true` then the node is a bone.
-	/// @readonly
-	IsBone = false;
-
-	/// @var {Bool} If `true` then the node is part of a skeleton node chain.
-	/// @readonly
-	IsSkeleton = false;
-
-	/// @var {Bool} Set to `false` to disable rendering of the node and its
-	/// child nodes.
-	Visible = true;
-
-	/// @var {Struct.BBMOD_DualQuaternion} The transformation of the node.
-	/// @readonly
-	Transform = new BBMOD_DualQuaternion();
-
-	/// @var {Array.Real} An array of meshes indices.
-	/// @readonly
-	Meshes = [];
-
-	/// @var {Bool} If true then the node or a node down the chain has a mesh.
-	/// @readonly
-	IsRenderable = false;
-
-	/// @var {Array.Struct.BBMOD_Node} An array of child nodes.
-	/// @see BBMOD_Node
-	/// @readonly
-	Children = [];
-
-	/// @func add_child(_node)
-	/// @desc Adds a child node.
-	/// @param {Struct.BBMOD_Node} The child node to add.
-	/// @return {Struct.BBMOD_Node} Returns `self`.
-	static add_child = function (_node) {
-		gml_pragma("forceinline");
-		array_push(Children, _node);
-		_node.Parent = self;
-		return self;
-	};
-
-	/// @func set_renderable()
-	/// @desc Marks the node and nodes up the chain as renderable.
-	/// @return {Struct.BBMOD_Node} Returns `self`.
-	static set_renderable = function () {
-		gml_pragma("forceinline");
-		var _current = self;
-		while (_current)
-		{
-			//if (_current.IsRenderable)
-			//{
-			//	return;
-			//}
-			_current.IsRenderable = true;
-			_current = _current.Parent;
-		}
-		return self;
-	};
-
-	/// @func set_skeleton()
-	/// @desc Marks the node and nodes up the chain as nodes required for
-	/// animation playback.
-	/// @retrun {Struct.BBMOD_Node} Returns `self`.
-	static set_skeleton = function () {
-		gml_pragma("forceinline");
-		var _current = self;
-		while (_current)
-		{
-			//if (_current.IsSkeleton)
-			//{
-			//	return;
-			//}
-			_current.IsSkeleton = true;
-			_current = _current.Parent;
-		}
-		return self;
-	};
-
-	/// @func from_buffer(_buffer)
-	/// @desc Loads node data from a buffer.
-	/// @param {Id.Buffer} _buffer The buffer to load the data from.
-	/// @return {Struct.BBMOD_Node} Returns `self`.
-	/// @private
-	static from_buffer = function (_buffer) {
-		var i;
-
-		Name = buffer_read(_buffer, buffer_string);
-		Index = buffer_read(_buffer, buffer_f32);
-		IsBone = buffer_read(_buffer, buffer_bool);
-		IsSkeleton = IsBone;
-		Visible = true;
-		Transform = Transform.FromBuffer(_buffer, buffer_f32);
-
-		// Meshes
-		var _meshCount = buffer_read(_buffer, buffer_u32);
-		var _meshes = array_create(_meshCount, undefined);
-		Meshes = _meshes;
-		IsRenderable = (_meshCount > 0);
-
-		i = 0;
-		repeat (_meshCount)
-		{
-			_meshes[@ i++] = buffer_read(_buffer, buffer_u32);
-		}
-
-		// Child nodes
-		var _childCount = buffer_read(_buffer, buffer_u32);
-		Children = [];
-
-		repeat (_childCount)
-		{
-			var _child = new BBMOD_Node(Model).from_buffer(_buffer);
-			add_child(_child);
-			if (_child.IsRenderable)
-			{
-				set_renderable();
-			}
-			if (_child.IsSkeleton)
-			{
-				set_skeleton();
-			}
-		}
-
-		return self;
-	};
-
-	/// @func submit(_materials, _transform)
-	/// @desc Immediately submits the node for rendering.
-<<<<<<< HEAD
-	/// @param {Array.Struct.BBMOD_Material} _materials An array of materials,
-	/// one for each material slot of the model.
-	/// @param {Array.Real/Undefined} _transform An array of transformation
-	/// matrices (for animated models) or `undefined`.
-=======
-	/// @param {BBMOD_BaseMaterial[]} _materials An array of materials, one for
-	/// each material slot of the model.
-	/// @param {real[]/undefined} _transform An array of transformation matrices
-	/// (for animated models) or `undefined`.
->>>>>>> a1bdacd1
-	/// @private
-	static submit = function (_materials, _transform) {
-		var _meshes = Model.Meshes;
-		var _renderStack = global.__bbmodRenderStack;
-		var _node = self;
-
-		ds_stack_push(_renderStack, _node);
-
-		while (!ds_stack_empty(_renderStack))
-		{
-			_node = ds_stack_pop(_renderStack);
-
-			if (!_node.IsRenderable || !_node.Visible)
-			{
-				continue;
-			}
-
-			var _meshIndices = _node.Meshes;
-			var _children = _node.Children;
-			var i = 0;
-
-			repeat (array_length(_meshIndices))
-			{
-				var _mesh = _meshes[_meshIndices[i++]];
-				var _materialIndex = _mesh.MaterialIndex;
-				var _material = _materials[_materialIndex];
-
-				_mesh.submit(_material, _transform);
-			}
-
-			i = 0;
-			repeat (array_length(_children))
-			{
-				ds_stack_push(_renderStack, _children[i++]);
-			}
-		}
-	};
-
-	/// @func render(_materials, _transform)
-	/// @desc Enqueues the node for rendering.
-<<<<<<< HEAD
-	/// @param {Array.Struct.BBMOD_Material} _materials An array of materials,
-	/// one for each material slot of the model.
-	/// @param {Array.Real/Undefined} _transform An array of transformation
-	/// matrices (for animated models) or `undefined`.
-=======
-	/// @param {BBMOD_BaseMaterial[]} _materials An array of materials, one for
-	/// each material slot of the model.
-	/// @param {real[]/undefined} _transform An array of transformation matrices
-	/// (for animated models) or `undefined`.
->>>>>>> a1bdacd1
-	/// @private
-	static render = function (_materials, _transform, _matrix) {
-		var _meshes = Model.Meshes;
-		var _renderStack = global.__bbmodRenderStack;
-		var _node = self;
-
-		ds_stack_push(_renderStack, _node);
-
-		while (!ds_stack_empty(_renderStack))
-		{
-			_node = ds_stack_pop(_renderStack);
-
-			if (!_node.IsRenderable || !_node.Visible)
-			{
-				continue;
-			}
-
-			var _meshIndices = _node.Meshes;
-			var _children = _node.Children;
-			var i = 0;
-
-			repeat (array_length(_meshIndices))
-			{
-				var _mesh = _meshes[_meshIndices[i++]];
-				var _materialIndex = _mesh.MaterialIndex;
-				var _material = _materials[_materialIndex];
-
-				_mesh.render(_material, _transform, _matrix);
-			}
-
-			i = 0;
-			repeat (array_length(_children))
-			{
-				ds_stack_push(_renderStack, _children[i++]);
-			}
-		}
-	};
+/// @var {Id.DsStack} A stack used when rendering nodes to avoid recursion.
+/// @private
+global.__bbmodRenderStack = ds_stack_create();
+
+/// @func BBMOD_Node(_model)
+/// @implements {Struct.BBMOD_IRenderable}
+/// @desc A node struct.
+/// @param {Struct.BBMOD_Model} _model The model which contains this node.
+/// @see BBMOD_Model.RootNode
+function BBMOD_Node(_model) constructor
+{
+	/// @var {Struct.BBMOD_Model} The model which contains this node.
+	/// @readonly
+	Model = _model;
+
+	/// @var {String} The name of the node.
+	/// @readonly
+	Name = "";
+
+	/// @var {Real} The node index.
+	/// @readonly
+	Index = 0;
+
+	/// @var {Struct.BBMOD_Node/Undefined} The parent of this node or `undefined`
+	/// if it is the root node.
+	/// @readonly
+	Parent = undefined;
+
+	/// @var {Bool} If `true` then the node is a bone.
+	/// @readonly
+	IsBone = false;
+
+	/// @var {Bool} If `true` then the node is part of a skeleton node chain.
+	/// @readonly
+	IsSkeleton = false;
+
+	/// @var {Bool} Set to `false` to disable rendering of the node and its
+	/// child nodes.
+	Visible = true;
+
+	/// @var {Struct.BBMOD_DualQuaternion} The transformation of the node.
+	/// @readonly
+	Transform = new BBMOD_DualQuaternion();
+
+	/// @var {Array.Real} An array of meshes indices.
+	/// @readonly
+	Meshes = [];
+
+	/// @var {Bool} If true then the node or a node down the chain has a mesh.
+	/// @readonly
+	IsRenderable = false;
+
+	/// @var {Array.Struct.BBMOD_Node} An array of child nodes.
+	/// @see BBMOD_Node
+	/// @readonly
+	Children = [];
+
+	/// @func add_child(_node)
+	/// @desc Adds a child node.
+	/// @param {Struct.BBMOD_Node} The child node to add.
+	/// @return {Struct.BBMOD_Node} Returns `self`.
+	static add_child = function (_node) {
+		gml_pragma("forceinline");
+		array_push(Children, _node);
+		_node.Parent = self;
+		return self;
+	};
+
+	/// @func set_renderable()
+	/// @desc Marks the node and nodes up the chain as renderable.
+	/// @return {Struct.BBMOD_Node} Returns `self`.
+	static set_renderable = function () {
+		gml_pragma("forceinline");
+		var _current = self;
+		while (_current)
+		{
+			//if (_current.IsRenderable)
+			//{
+			//	return;
+			//}
+			_current.IsRenderable = true;
+			_current = _current.Parent;
+		}
+		return self;
+	};
+
+	/// @func set_skeleton()
+	/// @desc Marks the node and nodes up the chain as nodes required for
+	/// animation playback.
+	/// @retrun {Struct.BBMOD_Node} Returns `self`.
+	static set_skeleton = function () {
+		gml_pragma("forceinline");
+		var _current = self;
+		while (_current)
+		{
+			//if (_current.IsSkeleton)
+			//{
+			//	return;
+			//}
+			_current.IsSkeleton = true;
+			_current = _current.Parent;
+		}
+		return self;
+	};
+
+	/// @func from_buffer(_buffer)
+	/// @desc Loads node data from a buffer.
+	/// @param {Id.Buffer} _buffer The buffer to load the data from.
+	/// @return {Struct.BBMOD_Node} Returns `self`.
+	/// @private
+	static from_buffer = function (_buffer) {
+		var i;
+
+		Name = buffer_read(_buffer, buffer_string);
+		Index = buffer_read(_buffer, buffer_f32);
+		IsBone = buffer_read(_buffer, buffer_bool);
+		IsSkeleton = IsBone;
+		Visible = true;
+		Transform = Transform.FromBuffer(_buffer, buffer_f32);
+
+		// Meshes
+		var _meshCount = buffer_read(_buffer, buffer_u32);
+		var _meshes = array_create(_meshCount, undefined);
+		Meshes = _meshes;
+		IsRenderable = (_meshCount > 0);
+
+		i = 0;
+		repeat (_meshCount)
+		{
+			_meshes[@ i++] = buffer_read(_buffer, buffer_u32);
+		}
+
+		// Child nodes
+		var _childCount = buffer_read(_buffer, buffer_u32);
+		Children = [];
+
+		repeat (_childCount)
+		{
+			var _child = new BBMOD_Node(Model).from_buffer(_buffer);
+			add_child(_child);
+			if (_child.IsRenderable)
+			{
+				set_renderable();
+			}
+			if (_child.IsSkeleton)
+			{
+				set_skeleton();
+			}
+		}
+
+		return self;
+	};
+
+	/// @func submit(_materials, _transform)
+	/// @desc Immediately submits the node for rendering.
+	/// @param {Array.Struct.BBMOD_BaseMaterial} _materials An array of materials,
+	/// one for each material slot of the model.
+	/// @param {Array.Real/Undefined} _transform An array of transformation matrices
+	/// (for animated models) or `undefined`.
+	/// @private
+	static submit = function (_materials, _transform) {
+		var _meshes = Model.Meshes;
+		var _renderStack = global.__bbmodRenderStack;
+		var _node = self;
+
+		ds_stack_push(_renderStack, _node);
+
+		while (!ds_stack_empty(_renderStack))
+		{
+			_node = ds_stack_pop(_renderStack);
+
+			if (!_node.IsRenderable || !_node.Visible)
+			{
+				continue;
+			}
+
+			var _meshIndices = _node.Meshes;
+			var _children = _node.Children;
+			var i = 0;
+
+			repeat (array_length(_meshIndices))
+			{
+				var _mesh = _meshes[_meshIndices[i++]];
+				var _materialIndex = _mesh.MaterialIndex;
+				var _material = _materials[_materialIndex];
+
+				_mesh.submit(_material, _transform);
+			}
+
+			i = 0;
+			repeat (array_length(_children))
+			{
+				ds_stack_push(_renderStack, _children[i++]);
+			}
+		}
+	};
+
+	/// @func render(_materials, _transform)
+	/// @desc Enqueues the node for rendering.
+	/// @param {Array.Struct.BBMOD_BaseMaterial} _materials An array of materials,
+	/// one for each material slot of the model.
+	/// @param {Array.Real/Undefined} _transform An array of transformation
+	/// matrices (for animated models) or `undefined`.
+	/// @private
+	static render = function (_materials, _transform, _matrix) {
+		var _meshes = Model.Meshes;
+		var _renderStack = global.__bbmodRenderStack;
+		var _node = self;
+
+		ds_stack_push(_renderStack, _node);
+
+		while (!ds_stack_empty(_renderStack))
+		{
+			_node = ds_stack_pop(_renderStack);
+
+			if (!_node.IsRenderable || !_node.Visible)
+			{
+				continue;
+			}
+
+			var _meshIndices = _node.Meshes;
+			var _children = _node.Children;
+			var i = 0;
+
+			repeat (array_length(_meshIndices))
+			{
+				var _mesh = _meshes[_meshIndices[i++]];
+				var _materialIndex = _mesh.MaterialIndex;
+				var _material = _materials[_materialIndex];
+
+				_mesh.render(_material, _transform, _matrix);
+			}
+
+			i = 0;
+			repeat (array_length(_children))
+			{
+				ds_stack_push(_renderStack, _children[i++]);
+			}
+		}
+	};
 }