/// @func BBMOD_Exception([_msg])
/// @extends BBMOD_Class
/// @desc The base struct for exceptions thrown by the BBMOD library.
<<<<<<< HEAD
/// @param {String} [_msg] An exception message. Defaults to an empty string.
function BBMOD_Exception(_msg) constructor
{
	/// @var {String} The exception message.
=======
/// @param {string} [_msg] An exception message. Defaults to an empty string.
function BBMOD_Exception(_msg="")
	: BBMOD_Class() constructor
{
	BBMOD_CLASS_GENERATED_BODY;

	/// @var {string} The exception message.
>>>>>>> a1bdacd1
	/// @readonly
	Message = _msg;
}<|MERGE_RESOLUTION|>--- conflicted
+++ resolved
@@ -1,20 +1,13 @@
-/// @func BBMOD_Exception([_msg])
-/// @extends BBMOD_Class
-/// @desc The base struct for exceptions thrown by the BBMOD library.
-<<<<<<< HEAD
-/// @param {String} [_msg] An exception message. Defaults to an empty string.
-function BBMOD_Exception(_msg) constructor
-{
-	/// @var {String} The exception message.
-=======
-/// @param {string} [_msg] An exception message. Defaults to an empty string.
-function BBMOD_Exception(_msg="")
-	: BBMOD_Class() constructor
-{
-	BBMOD_CLASS_GENERATED_BODY;
-
-	/// @var {string} The exception message.
->>>>>>> a1bdacd1
-	/// @readonly
-	Message = _msg;
+/// @func BBMOD_Exception([_msg])
+/// @extends BBMOD_Class
+/// @desc The base struct for exceptions thrown by the BBMOD library.
+/// @param {String} [_msg] An exception message. Defaults to an empty string.
+function BBMOD_Exception(_msg="")
+	: BBMOD_Class() constructor
+{
+	BBMOD_CLASS_GENERATED_BODY;
+
+	/// @var {string} The exception message.
+	/// @readonly
+	Message = _msg;
 }