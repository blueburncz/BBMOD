--- conflicted
+++ resolved
@@ -1,296 +1,288 @@
-/// @func BBMOD_Mesh(_vertexFormat)
-/// @extends BBMOD_Class
-/// @desc A mesh struct.
-/// @param {Struct.BBMOD_VertexFormat} _vertexFormat The vertex format of the mesh.
-/// @see BBMOD_Node
-function BBMOD_Mesh(_vertexFormat)
-	: BBMOD_Class() constructor
-{
-	BBMOD_CLASS_GENERATED_BODY;
-
-	static Super_Class = {
-		destroy: destroy,
-	};
-
-	/// @var {Real} An index of a material that the mesh uses.
-	/// @see BBMOD_Model.MaterialCount
-	/// @see BBMOD_Model.MaterialNames
-	/// @readonly
-	MaterialIndex = 0;
-
-	/// @var {Id.VertexBuffer} A vertex buffer.
-	/// @readonly
-	VertexBuffer = undefined;
-
-	/// @var {Struct.BBMOD_VertexFormat} The vertex format of the mesh.
-	/// @readonly
-	VertexFormat = _vertexFormat;
-
-	/// @func from_buffer(_buffer)
-	/// @desc Loads mesh data from a bufffer.
-	/// @param {Id.Buffer} _buffer The buffer to load the data from.
-	/// @return {Struct.BBMOD_Mesh} Returns `self`.
-	/// @private
-	static from_buffer = function (_buffer) {
-		MaterialIndex = buffer_read(_buffer, buffer_u32);
-
-		var _vertexCount = buffer_read(_buffer, buffer_u32);
-		if (_vertexCount > 0)
-		{
-			var _size = _vertexCount * VertexFormat.get_byte_size();
-			if (_size > 0)
-			{
-				VertexBuffer = vertex_create_buffer_from_buffer_ext(
-					_buffer, VertexFormat.Raw, buffer_tell(_buffer), _vertexCount);
-				buffer_seek(_buffer, buffer_seek_relative, _size);
-			}
-		}
-
-		return self;
-	};
-
-	/// @func freeze()
-	/// @return {Struct.BBMOD_Mesh} Returns `self`.
-	/// @private
-	static freeze = function (_material, _transform) {
-		gml_pragma("forceinline");
-		vertex_freeze(VertexBuffer);
-		return self;
-	};
-
-	/// @func submit(_material[, _transform])
-	/// @func {Struct.BBMOD_BaseMaterial} _material
-	/// @func {Array.Real/Undefined} [_transform]
-	/// @return {Struct.BBMOD_Mesh} Returns `self`.
-	/// @private
-	static submit = function (_material, _transform=undefined) {
-		if (!_material.apply())
-		{
-			return self;
-		}
-		if (_transform != undefined)
-		{
-			BBMOD_SHADER_CURRENT.set_bones(_transform);
-		}
-		vertex_submit(VertexBuffer, pr_trianglelist, _material.BaseOpacity);
-		return self;
-	};
-
-	/// @func render(_material, _transform, _matrix)
-<<<<<<< HEAD
-	/// @desc
-	/// @func {Struct.BBMOD_BaseMaterial} _material
-	/// @func {Array.Real/Undefined} _transform
-	/// @func {Array.Real} _matrix
-	/// @return {Struct.BBMOD_Mesh} Returns `self`.
-=======
-	/// @func {BBMOD_BaseMaterial} _material
-	/// @func {real[]/undefined} _transform
-	/// @func {real[]} _matrix
-	/// @return {BBMOD_Mesh} Returns `self`.
->>>>>>> a1bdacd1
-	/// @private
-	static render = function (_material, _transform, _matrix) {
-		gml_pragma("forceinline");
-		if (_transform != undefined)
-		{
-			_material.RenderQueue.draw_mesh_animated(VertexBuffer, _matrix, _material, _transform);
-		}
-		else
-		{
-			_material.RenderQueue.draw_mesh(VertexBuffer, _matrix, _material);
-		}
-		return self;
-	};
-
-	/// @func to_dynamic_batch(_dynamicBatch)
-	/// @param {Struct.BBMOD_DynamicBatch} _dynamicBatch
-	/// @return {Struct.BBMOD_Mesh} Returns `self`.
-	/// @private
-	static to_dynamic_batch = function (_dynamicBatch) {
-		var _vertexBuffer = _dynamicBatch.VertexBuffer;
-		var _model = _dynamicBatch.Model;
-		var _vertexFormat = _model.VertexFormat;
-		var _hasVertices = _vertexFormat.Vertices;
-		var _hasNormals = _vertexFormat.Normals;
-		var _hasUvs = _vertexFormat.TextureCoords;
-		var _hasColors = _vertexFormat.Colors;
-		var _hasTangentW = _vertexFormat.TangentW;
-		var _hasBones = _vertexFormat.Bones;
-		var _hasIds = _vertexFormat.Ids;
-		var _meshVertexBuffer = VertexBuffer;
-		var _vertexCount = vertex_get_number(_meshVertexBuffer);
-		var _buffer = buffer_create_from_vertex_buffer(_meshVertexBuffer, buffer_fixed, 1);
-		var _id = 0;
-
-		repeat (_dynamicBatch.Size)
-		{
-			buffer_seek(_buffer, buffer_seek_start, 0);
-
-			repeat (_vertexCount)
-			{
-				if (_hasVertices)
-				{
-					var _x = buffer_read(_buffer, buffer_f32);
-					var _y = buffer_read(_buffer, buffer_f32);
-					var _z = buffer_read(_buffer, buffer_f32);
-
-					vertex_position_3d(_vertexBuffer, _x, _y, _z);
-				}
-
-				if (_hasNormals)
-				{
-					var _x = buffer_read(_buffer, buffer_f32);
-					var _y = buffer_read(_buffer, buffer_f32);
-					var _z = buffer_read(_buffer, buffer_f32);
-
-					vertex_normal(_vertexBuffer, _x, _y, _z);
-				}
-
-				if (_hasUvs)
-				{
-					var _u = buffer_read(_buffer, buffer_f32);
-					var _v = buffer_read(_buffer, buffer_f32);
-
-					vertex_texcoord(_vertexBuffer, _u, _v);
-				}
-
-				if (_hasColors)
-				{
-					var _a = buffer_read(_buffer, buffer_u8);
-					var _b = buffer_read(_buffer, buffer_u8);
-					var _g = buffer_read(_buffer, buffer_u8);
-					var _r = buffer_read(_buffer, buffer_u8);
-
-					vertex_color(_vertexBuffer, make_color_rgb(_r, _g, _b), _a);
-				}
-
-				if (_hasTangentW)
-				{
-					var _x = buffer_read(_buffer, buffer_f32);
-					var _y = buffer_read(_buffer, buffer_f32);
-					var _z = buffer_read(_buffer, buffer_f32);
-					var _w = buffer_read(_buffer, buffer_f32);
-
-					vertex_float4(_vertexBuffer, _x, _y, _z, _w);
-				}
-
-				if (_hasBones)
-				{
-					repeat (8)
-					{
-						buffer_read(_buffer, buffer_f32);
-					}
-				}
-
-				if (_hasIds)
-				{
-					buffer_read(_buffer, buffer_f32);
-				}
-
-				vertex_float1(_vertexBuffer, _id);
-			}
-
-			++_id;
-		}
-
-		buffer_delete(_buffer);
-
-		return self;
-	};
-
-	/// @func to_static_batch(_model, _staticBatch, _transform)
-	/// @param {Struct.BBMOD_Model} _model
-	/// @param {Struct.BBMOD_StaticBatch} _staticBatch
-	/// @param {Array.Real} _transform
-	/// @return {Struct.BBMOD_Mesh} Returns `self`.
-	/// @private
-	static to_static_batch = function (_model, _staticBatch, _transform) {
-		var _vertexBuffer = _staticBatch.VertexBuffer;
-		var _vertexFormat = _model.VertexFormat;
-		var _hasVertices = _vertexFormat.Vertices;
-		var _hasNormals = _vertexFormat.Normals;
-		var _hasUvs = _vertexFormat.TextureCoords;
-		var _hasColors = _vertexFormat.Colors;
-		var _hasTangentW = _vertexFormat.TangentW;
-		var _hasBones = _vertexFormat.Bones;
-		var _hasIds = _vertexFormat.Ids;
-		var _meshVertexBuffer = VertexBuffer;
-		var _buffer = buffer_create_from_vertex_buffer(_meshVertexBuffer, buffer_fixed, 1);
-
-		buffer_seek(_buffer, buffer_seek_start, 0);
-
-		repeat (vertex_get_number(_meshVertexBuffer))
-		{
-			if (_hasVertices)
-			{
-				var _x = buffer_read(_buffer, buffer_f32);
-				var _y = buffer_read(_buffer, buffer_f32);
-				var _z = buffer_read(_buffer, buffer_f32);
-				var _vec = new BBMOD_Vec3(_x, _y, _z).Transform(_transform);
-
-				vertex_position_3d(_vertexBuffer, _vec.X, _vec.Y, _vec.Z);
-			}
-
-			if (_hasNormals)
-			{
-				var _x = buffer_read(_buffer, buffer_f32);
-				var _y = buffer_read(_buffer, buffer_f32);
-				var _z = buffer_read(_buffer, buffer_f32);
-				var _vec = new BBMOD_Vec4(_x, _y, _z, 0.0).Transform(_transform);
-
-				vertex_normal(_vertexBuffer, _vec.X, _vec.Y, _vec.Z);
-			}
-
-			if (_hasUvs)
-			{
-				var _u = buffer_read(_buffer, buffer_f32);
-				var _v = buffer_read(_buffer, buffer_f32);
-
-				vertex_texcoord(_vertexBuffer, _u, _v);
-			}
-
-			if (_hasColors)
-			{
-				var _a = buffer_read(_buffer, buffer_u8);
-				var _b = buffer_read(_buffer, buffer_u8);
-				var _g = buffer_read(_buffer, buffer_u8);
-				var _r = buffer_read(_buffer, buffer_u8);
-
-				vertex_color(_vertexBuffer, make_color_rgb(_r, _g, _b), _a);
-			}
-
-			if (_hasTangentW)
-			{
-				var _x = buffer_read(_buffer, buffer_f32);
-				var _y = buffer_read(_buffer, buffer_f32);
-				var _z = buffer_read(_buffer, buffer_f32);
-				var _w = buffer_read(_buffer, buffer_f32);
-
-				vertex_float4(_vertexBuffer, _x, _y, _z, _w);
-			}
-
-			if (_hasBones)
-			{
-				repeat (8)
-				{
-					buffer_read(_buffer, buffer_f32);
-				}
-			}
-
-			if (_hasIds)
-			{
-				buffer_read(_buffer, buffer_f32);
-			}
-		}
-
-		buffer_delete(_buffer);
-
-		return self;
-	};
-
-	static destroy = function () {
-		method(self, Super_Class.destroy)();
-		vertex_delete_buffer(VertexBuffer);
-	};
+/// @func BBMOD_Mesh(_vertexFormat)
+/// @extends BBMOD_Class
+/// @desc A mesh struct.
+/// @param {Struct.BBMOD_VertexFormat} _vertexFormat The vertex format of the mesh.
+/// @see BBMOD_Node
+function BBMOD_Mesh(_vertexFormat)
+	: BBMOD_Class() constructor
+{
+	BBMOD_CLASS_GENERATED_BODY;
+
+	static Super_Class = {
+		destroy: destroy,
+	};
+
+	/// @var {Real} An index of a material that the mesh uses.
+	/// @see BBMOD_Model.MaterialCount
+	/// @see BBMOD_Model.MaterialNames
+	/// @readonly
+	MaterialIndex = 0;
+
+	/// @var {Id.VertexBuffer} A vertex buffer.
+	/// @readonly
+	VertexBuffer = undefined;
+
+	/// @var {Struct.BBMOD_VertexFormat} The vertex format of the mesh.
+	/// @readonly
+	VertexFormat = _vertexFormat;
+
+	/// @func from_buffer(_buffer)
+	/// @desc Loads mesh data from a bufffer.
+	/// @param {Id.Buffer} _buffer The buffer to load the data from.
+	/// @return {Struct.BBMOD_Mesh} Returns `self`.
+	/// @private
+	static from_buffer = function (_buffer) {
+		MaterialIndex = buffer_read(_buffer, buffer_u32);
+
+		var _vertexCount = buffer_read(_buffer, buffer_u32);
+		if (_vertexCount > 0)
+		{
+			var _size = _vertexCount * VertexFormat.get_byte_size();
+			if (_size > 0)
+			{
+				VertexBuffer = vertex_create_buffer_from_buffer_ext(
+					_buffer, VertexFormat.Raw, buffer_tell(_buffer), _vertexCount);
+				buffer_seek(_buffer, buffer_seek_relative, _size);
+			}
+		}
+
+		return self;
+	};
+
+	/// @func freeze()
+	/// @return {Struct.BBMOD_Mesh} Returns `self`.
+	/// @private
+	static freeze = function (_material, _transform) {
+		gml_pragma("forceinline");
+		vertex_freeze(VertexBuffer);
+		return self;
+	};
+
+	/// @func submit(_material[, _transform])
+	/// @func {Struct.BBMOD_BaseMaterial} _material
+	/// @func {Array.Real/Undefined} [_transform]
+	/// @return {Struct.BBMOD_Mesh} Returns `self`.
+	/// @private
+	static submit = function (_material, _transform=undefined) {
+		if (!_material.apply())
+		{
+			return self;
+		}
+		if (_transform != undefined)
+		{
+			BBMOD_SHADER_CURRENT.set_bones(_transform);
+		}
+		vertex_submit(VertexBuffer, pr_trianglelist, _material.BaseOpacity);
+		return self;
+	};
+
+	/// @func render(_material, _transform, _matrix)
+	/// @func {Struct.BBMOD_BaseMaterial} _material
+	/// @func {Array.Real/undefined} _transform
+	/// @func {Array.Real} _matrix
+	/// @return {BBMOD_Mesh} Returns `self`.
+	/// @private
+	static render = function (_material, _transform, _matrix) {
+		gml_pragma("forceinline");
+		if (_transform != undefined)
+		{
+			_material.RenderQueue.draw_mesh_animated(VertexBuffer, _matrix, _material, _transform);
+		}
+		else
+		{
+			_material.RenderQueue.draw_mesh(VertexBuffer, _matrix, _material);
+		}
+		return self;
+	};
+
+	/// @func to_dynamic_batch(_dynamicBatch)
+	/// @param {Struct.BBMOD_DynamicBatch} _dynamicBatch
+	/// @return {Struct.BBMOD_Mesh} Returns `self`.
+	/// @private
+	static to_dynamic_batch = function (_dynamicBatch) {
+		var _vertexBuffer = _dynamicBatch.VertexBuffer;
+		var _model = _dynamicBatch.Model;
+		var _vertexFormat = _model.VertexFormat;
+		var _hasVertices = _vertexFormat.Vertices;
+		var _hasNormals = _vertexFormat.Normals;
+		var _hasUvs = _vertexFormat.TextureCoords;
+		var _hasColors = _vertexFormat.Colors;
+		var _hasTangentW = _vertexFormat.TangentW;
+		var _hasBones = _vertexFormat.Bones;
+		var _hasIds = _vertexFormat.Ids;
+		var _meshVertexBuffer = VertexBuffer;
+		var _vertexCount = vertex_get_number(_meshVertexBuffer);
+		var _buffer = buffer_create_from_vertex_buffer(_meshVertexBuffer, buffer_fixed, 1);
+		var _id = 0;
+
+		repeat (_dynamicBatch.Size)
+		{
+			buffer_seek(_buffer, buffer_seek_start, 0);
+
+			repeat (_vertexCount)
+			{
+				if (_hasVertices)
+				{
+					var _x = buffer_read(_buffer, buffer_f32);
+					var _y = buffer_read(_buffer, buffer_f32);
+					var _z = buffer_read(_buffer, buffer_f32);
+
+					vertex_position_3d(_vertexBuffer, _x, _y, _z);
+				}
+
+				if (_hasNormals)
+				{
+					var _x = buffer_read(_buffer, buffer_f32);
+					var _y = buffer_read(_buffer, buffer_f32);
+					var _z = buffer_read(_buffer, buffer_f32);
+
+					vertex_normal(_vertexBuffer, _x, _y, _z);
+				}
+
+				if (_hasUvs)
+				{
+					var _u = buffer_read(_buffer, buffer_f32);
+					var _v = buffer_read(_buffer, buffer_f32);
+
+					vertex_texcoord(_vertexBuffer, _u, _v);
+				}
+
+				if (_hasColors)
+				{
+					var _a = buffer_read(_buffer, buffer_u8);
+					var _b = buffer_read(_buffer, buffer_u8);
+					var _g = buffer_read(_buffer, buffer_u8);
+					var _r = buffer_read(_buffer, buffer_u8);
+
+					vertex_color(_vertexBuffer, make_color_rgb(_r, _g, _b), _a);
+				}
+
+				if (_hasTangentW)
+				{
+					var _x = buffer_read(_buffer, buffer_f32);
+					var _y = buffer_read(_buffer, buffer_f32);
+					var _z = buffer_read(_buffer, buffer_f32);
+					var _w = buffer_read(_buffer, buffer_f32);
+
+					vertex_float4(_vertexBuffer, _x, _y, _z, _w);
+				}
+
+				if (_hasBones)
+				{
+					repeat (8)
+					{
+						buffer_read(_buffer, buffer_f32);
+					}
+				}
+
+				if (_hasIds)
+				{
+					buffer_read(_buffer, buffer_f32);
+				}
+
+				vertex_float1(_vertexBuffer, _id);
+			}
+
+			++_id;
+		}
+
+		buffer_delete(_buffer);
+
+		return self;
+	};
+
+	/// @func to_static_batch(_model, _staticBatch, _transform)
+	/// @param {Struct.BBMOD_Model} _model
+	/// @param {Struct.BBMOD_StaticBatch} _staticBatch
+	/// @param {Array.Real} _transform
+	/// @return {Struct.BBMOD_Mesh} Returns `self`.
+	/// @private
+	static to_static_batch = function (_model, _staticBatch, _transform) {
+		var _vertexBuffer = _staticBatch.VertexBuffer;
+		var _vertexFormat = _model.VertexFormat;
+		var _hasVertices = _vertexFormat.Vertices;
+		var _hasNormals = _vertexFormat.Normals;
+		var _hasUvs = _vertexFormat.TextureCoords;
+		var _hasColors = _vertexFormat.Colors;
+		var _hasTangentW = _vertexFormat.TangentW;
+		var _hasBones = _vertexFormat.Bones;
+		var _hasIds = _vertexFormat.Ids;
+		var _meshVertexBuffer = VertexBuffer;
+		var _buffer = buffer_create_from_vertex_buffer(_meshVertexBuffer, buffer_fixed, 1);
+
+		buffer_seek(_buffer, buffer_seek_start, 0);
+
+		repeat (vertex_get_number(_meshVertexBuffer))
+		{
+			if (_hasVertices)
+			{
+				var _x = buffer_read(_buffer, buffer_f32);
+				var _y = buffer_read(_buffer, buffer_f32);
+				var _z = buffer_read(_buffer, buffer_f32);
+				var _vec = new BBMOD_Vec3(_x, _y, _z).Transform(_transform);
+
+				vertex_position_3d(_vertexBuffer, _vec.X, _vec.Y, _vec.Z);
+			}
+
+			if (_hasNormals)
+			{
+				var _x = buffer_read(_buffer, buffer_f32);
+				var _y = buffer_read(_buffer, buffer_f32);
+				var _z = buffer_read(_buffer, buffer_f32);
+				var _vec = new BBMOD_Vec4(_x, _y, _z, 0.0).Transform(_transform);
+
+				vertex_normal(_vertexBuffer, _vec.X, _vec.Y, _vec.Z);
+			}
+
+			if (_hasUvs)
+			{
+				var _u = buffer_read(_buffer, buffer_f32);
+				var _v = buffer_read(_buffer, buffer_f32);
+
+				vertex_texcoord(_vertexBuffer, _u, _v);
+			}
+
+			if (_hasColors)
+			{
+				var _a = buffer_read(_buffer, buffer_u8);
+				var _b = buffer_read(_buffer, buffer_u8);
+				var _g = buffer_read(_buffer, buffer_u8);
+				var _r = buffer_read(_buffer, buffer_u8);
+
+				vertex_color(_vertexBuffer, make_color_rgb(_r, _g, _b), _a);
+			}
+
+			if (_hasTangentW)
+			{
+				var _x = buffer_read(_buffer, buffer_f32);
+				var _y = buffer_read(_buffer, buffer_f32);
+				var _z = buffer_read(_buffer, buffer_f32);
+				var _w = buffer_read(_buffer, buffer_f32);
+
+				vertex_float4(_vertexBuffer, _x, _y, _z, _w);
+			}
+
+			if (_hasBones)
+			{
+				repeat (8)
+				{
+					buffer_read(_buffer, buffer_f32);
+				}
+			}
+
+			if (_hasIds)
+			{
+				buffer_read(_buffer, buffer_f32);
+			}
+		}
+
+		buffer_delete(_buffer);
+
+		return self;
+	};
+
+	static destroy = function () {
+		method(self, Super_Class.destroy)();
+		vertex_delete_buffer(VertexBuffer);
+	};
 }