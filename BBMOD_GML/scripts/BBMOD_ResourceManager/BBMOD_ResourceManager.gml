/// @func BBMOD_ResourceManager()
///
/// @extends BBMOD_Class
///
/// @desc Using this struct you can easily load, retrieve and free from memory
/// any BBMOD resources.
///
/// @example
/// Create a resource manager in `OMain`:
/// ```gml
/// /// @desc Create event
/// resourceManager = new BBMOD_ResourceManager();
///
/// /// @desc Clean Up event
/// resourceManager.destroy();
///
/// /// @desc Async - Image Loaded event
/// resourceManager.async_image_loaded_update(async_load);
///
/// /// @desc Async - Save/Load event
/// resourceManager.async_save_load_update(async_load);
/// ```
///
/// Use the resource manager in another object to load its model or just retrieve
/// a reference to it, if it is already loaded.
/// ```gml
/// /// @desc Create event
/// model = OMain.resourceManager.load("Data/Model.bbmod");
///
/// /// @desc Clean Up event
/// // Free the reference. This is not necessary if you do not want to unload the
/// // model when all instances are destroyed. It will always be unloaded when the
/// // resource manager is destroyed.
/// model.free();
///
/// /// @desc Draw event
/// matrix_set(matrix_world, matrix_build(x, y, z, 0, 0, 0, 1, 1, 1));
/// model.render();
/// ```
function BBMOD_ResourceManager()
	: BBMOD_Class() constructor
{
	BBMOD_CLASS_GENERATED_BODY;

	static Super_Class = {
		destroy: destroy,
	};

	/// @var {Id.DsMap} Mapping of `String`s to {@link BBMOD_Resource}s.
	/// @private
	Resources = ds_map_create();

	/// @var {Real} Number of resources that are currently loading.
	/// @readonly
	Loading = 0;

	/// @func add(_uniqueName, _resource)
	/// @desc Adds a resource to the resource manager.
	/// @param {String} _uniqueName The name of the resource. Must be unique!
	/// @param {Struct.BBMOD_Resource} _resource The resource to add.
	/// @return {Struct.BBMOD_ResourceManager} Returns `self`.
	/// @throws {BBMOD_Exception} If the resource is already added to a manager.
	static add = function (_uniqueName, _resource) {
		gml_pragma("forceinline");
		if (_resource.Manager != undefined)
		{
			throw new BBMOD_Exception("Resource is already added to a manager!");
		}
		Resources[? _uniqueName] = _resource;
		_resource.Manager = self;
		return self;
	};

	/// @func has(_pathOrUniqueName)
	/// @desc Checks if the resource manager has a resource.
	/// @param {String} _pathOrUniqueName The path to the resource file or
	/// unique name of the resource.
	/// @return {Bool} Returns `true` if the resource manager has the resource.
	static has = function (_pathOrUniqueName) {
		gml_pragma("forceinline");
		return ds_map_exists(Resources, _pathOrUniqueName);
	};

	/// @func get(_pathOrUniqueName)
	/// @desc Retrieves a reference to a resource.
	/// @param {String} _pathOrUniqueName The path to the resource file or
	/// unique name of the resource.
	/// @return {Struct.BBMOD_Resource} The resource.
	/// @see BBMOD_ResourceManager.has
	/// @throws {BBMOD_Exception} If the resource manager does not have such
	/// resource.
	static get = function (_pathOrUniqueName) {
		gml_pragma("forceinline");
		if (!ds_map_exists(Resources, _pathOrUniqueName))
		{
			throw new BBMOD_Exception("Resource not found!");
		}
		return Resources[? _pathOrUniqueName].ref();
	};

	/// @func get_or_add(_uniqueName, _onAdd)
	///
	/// @desc Retrieves a reference to a resource. If the resource does not
	/// exist yet, then it is added.
	///
<<<<<<< HEAD
	/// @param {String} _uniqueName The name of the resource. Must be unique!
	/// @param {Function} _onAdd A function which creates the resource if it
=======
	/// @param {string} _uniqueName The name of the resource. Must be unique!
	/// @param {func} _onAdd A function which creates the resource if it
>>>>>>> a1bdacd1
	/// does not exist yet. Must take no arguments and must return the created
	/// resource.
	///
	/// @example
	/// Following code shows Create event of an object, where it assings its
	/// material using this method. When the first instance is created, it
	/// creates the material and adds it to the resource manager. When other
	/// instances are created, the material already exists and so they only
	/// get a reference to it.
	///
	/// ```gml
	/// /// @desc Create event
	/// material = resourceManager.get_or_add("material", function () {
	///     var _mat = BBMOD_MATERIAL_DEFAULT.clone();
	///     _mat.BaseOpacity = sprite_get_texture(SprBaseOpacity, 0);
	///     return _mat;
	/// });
	/// ```
	static get_or_add = function (_uniqueName, _onAdd) {
		gml_pragma("forceinline");
		if (ds_map_exists(Resources, _uniqueName))
		{
			return Resources[? _uniqueName].ref();
		}
		var _res = _onAdd();
		add(_uniqueName, _res);
		return _res;
	};

	/// @func load(_path[, _sha1[, _onLoad]])
	///
	/// @desc Asynchronnously loads a resource from a file or retrieves
	/// a reference to it, if it is already loaded.
	///
<<<<<<< HEAD
	/// @param {String} _path The path to the resource.
	/// @param {String} [_sha1] Expected SHA1 of the file. If the actual one
	/// does not match with this, then the resource will not be loaded.
	/// @param {Function} [_onLoad] A function to execute when the resource is
	/// loaded or if an error occurs while loading it. It must take the error as
	/// the first argument and the resource as the second argument. If no error
	/// occurs, then `undefined` is passed. If the resource was already loaded
	/// when calling this function, then this callback is not executed.
=======
	/// @param {string} _path The path to the resource.
	/// @param {string/undefined} [_sha1] Expected SHA1 of the file. If the
	/// actual one does not match with this, then the resource will not be loaded.
	/// @param {func/undefined} [_onLoad] A function to execute when the
	/// resource is loaded or if an error occurs while loading it. It must take
	/// the error as the first argument and the resource as the second argument.
	/// If no error occurs, then `undefined` is passed. If the resource was
	/// already loaded when calling this function, then this callback is not executed.
>>>>>>> a1bdacd1
	///
	/// @return {Struct.BBMOD_Resource/Undefined} The resource.
	///
	/// @note Currently supported files formats are `*.bbmod` for {@link BBMOD_Model},
	/// `*.bbanim` for {@link BBMOD_Animation} and `*.png`, `*.gif`, `*.jpg/jpeg`
	/// for {@link BBMOD_Sprite}.
	static load = function (_path, _sha1=undefined, _onLoad=undefined) {
		var _resources = Resources;

		if (ds_map_exists(_resources, _path))
		{
			return _resources[? _path].ref();
		}

		var _ext = filename_ext(_path);
		var _res;
		switch (_ext)
		{
		case ".bbmod":
			_res = new BBMOD_Model();
			break;

		case ".bbanim":
			_res = new BBMOD_Animation();
			break;

		case ".png":
		case ".gif":
		case ".jpg":
		case ".jpeg":
			_res = new BBMOD_Sprite();
			break;

		default:
			_onLoad(new BBMOD_Exception("Invalid file extension '" + _ext + "'!"));
			return undefined;
		}


		_res.Manager = self;
		var _manager = self;
		var _struct = {
			Manager: _manager,
			Callback: _onLoad,
		};
		++Loading;
		_res.from_file_async(_path, _sha1, method(_struct, function (_err, _res) {
			--Manager.Loading;
			if (Callback != undefined)
			{
				Callback(_err, _res);
			}
		}));
		_resources[? _path] = _res;

		return _res;
	};

	/// @func free(_resourceOrPath)
	/// @desc Frees a reference to the resource. When there are no other no other
	/// references, the resource is destroyed.
	/// @param {Struct.BBMOD_Resource/string} _resourceOrPath
	/// @return {Struct.BBMOD_ResourceManager} Returns `self`.
	static free = function (_resourceOrPath) {
		// Note: Resource removes itself from the map
		var _resources = Resources;
		if (is_struct(_resourceOrPath))
		{
			_resourceOrPath.free();
		}
		else
		{
			_resources[? _resourceOrPath].free();
		}
		return self;
	};

	/// @func async_image_loaded_update(_asyncLoad)
	/// @desc Must be executed in the "Async - Image Loaded" event!
	/// @param {Id.DsMap} _asyncLoad The `async_load` map.
	/// @return {Struct.BBMOD_ResourceManager} Returns `self`.
	/// @note This calls {@link bbmod_async_image_loaded_update}, so you do not
	/// need to call it again!
	/// @see bbmod_async_image_loaded_update
	static async_image_loaded_update = function (_asyncLoad) {
		gml_pragma("forceinline");
		bbmod_async_image_loaded_update(_asyncLoad);
		return self;
	};

	/// @func async_save_load_update(_asyncLoad)
	/// @desc Must be executed in the "Async - Save/Load" event!
	/// @param {Id.DsMap} _asyncLoad The `async_load` map.
	/// @return {Struct.BBMOD_ResourceManager} Returns `self`.
	/// @note This calls {@link bbmod_async_image_loaded_update}, so you do not
	/// need to call it again!
	/// @see bbmod_async_image_loaded_update
	static async_save_load_update = function (_asyncLoad) {
		gml_pragma("forceinline");
		bbmod_async_save_load_update(_asyncLoad);
		return self;
	};

	static destroy = function () {
		method(self, Super_Class.destroy)();
		var _resources = Resources;
		var _key = ds_map_find_first(_resources);
		repeat (ds_map_size(_resources))
		{
			var _res = _resources[? _key];
			_res.Manager = undefined; // Do not remove from the map, we destroy it anyways
			_res.Counter = 0; // Otherwise we could call destroy multiple times
			_res.destroy();
			_key = ds_map_find_next(_resources, _key);
		}
		ds_map_destroy(_resources);
	};
}<|MERGE_RESOLUTION|>--- conflicted
+++ resolved
@@ -1,283 +1,267 @@
-/// @func BBMOD_ResourceManager()
-///
-/// @extends BBMOD_Class
-///
-/// @desc Using this struct you can easily load, retrieve and free from memory
-/// any BBMOD resources.
-///
-/// @example
-/// Create a resource manager in `OMain`:
-/// ```gml
-/// /// @desc Create event
-/// resourceManager = new BBMOD_ResourceManager();
-///
-/// /// @desc Clean Up event
-/// resourceManager.destroy();
-///
-/// /// @desc Async - Image Loaded event
-/// resourceManager.async_image_loaded_update(async_load);
-///
-/// /// @desc Async - Save/Load event
-/// resourceManager.async_save_load_update(async_load);
-/// ```
-///
-/// Use the resource manager in another object to load its model or just retrieve
-/// a reference to it, if it is already loaded.
-/// ```gml
-/// /// @desc Create event
-/// model = OMain.resourceManager.load("Data/Model.bbmod");
-///
-/// /// @desc Clean Up event
-/// // Free the reference. This is not necessary if you do not want to unload the
-/// // model when all instances are destroyed. It will always be unloaded when the
-/// // resource manager is destroyed.
-/// model.free();
-///
-/// /// @desc Draw event
-/// matrix_set(matrix_world, matrix_build(x, y, z, 0, 0, 0, 1, 1, 1));
-/// model.render();
-/// ```
-function BBMOD_ResourceManager()
-	: BBMOD_Class() constructor
-{
-	BBMOD_CLASS_GENERATED_BODY;
-
-	static Super_Class = {
-		destroy: destroy,
-	};
-
-	/// @var {Id.DsMap} Mapping of `String`s to {@link BBMOD_Resource}s.
-	/// @private
-	Resources = ds_map_create();
-
-	/// @var {Real} Number of resources that are currently loading.
-	/// @readonly
-	Loading = 0;
-
-	/// @func add(_uniqueName, _resource)
-	/// @desc Adds a resource to the resource manager.
-	/// @param {String} _uniqueName The name of the resource. Must be unique!
-	/// @param {Struct.BBMOD_Resource} _resource The resource to add.
-	/// @return {Struct.BBMOD_ResourceManager} Returns `self`.
-	/// @throws {BBMOD_Exception} If the resource is already added to a manager.
-	static add = function (_uniqueName, _resource) {
-		gml_pragma("forceinline");
-		if (_resource.Manager != undefined)
-		{
-			throw new BBMOD_Exception("Resource is already added to a manager!");
-		}
-		Resources[? _uniqueName] = _resource;
-		_resource.Manager = self;
-		return self;
-	};
-
-	/// @func has(_pathOrUniqueName)
-	/// @desc Checks if the resource manager has a resource.
-	/// @param {String} _pathOrUniqueName The path to the resource file or
-	/// unique name of the resource.
-	/// @return {Bool} Returns `true` if the resource manager has the resource.
-	static has = function (_pathOrUniqueName) {
-		gml_pragma("forceinline");
-		return ds_map_exists(Resources, _pathOrUniqueName);
-	};
-
-	/// @func get(_pathOrUniqueName)
-	/// @desc Retrieves a reference to a resource.
-	/// @param {String} _pathOrUniqueName The path to the resource file or
-	/// unique name of the resource.
-	/// @return {Struct.BBMOD_Resource} The resource.
-	/// @see BBMOD_ResourceManager.has
-	/// @throws {BBMOD_Exception} If the resource manager does not have such
-	/// resource.
-	static get = function (_pathOrUniqueName) {
-		gml_pragma("forceinline");
-		if (!ds_map_exists(Resources, _pathOrUniqueName))
-		{
-			throw new BBMOD_Exception("Resource not found!");
-		}
-		return Resources[? _pathOrUniqueName].ref();
-	};
-
-	/// @func get_or_add(_uniqueName, _onAdd)
-	///
-	/// @desc Retrieves a reference to a resource. If the resource does not
-	/// exist yet, then it is added.
-	///
-<<<<<<< HEAD
-	/// @param {String} _uniqueName The name of the resource. Must be unique!
-	/// @param {Function} _onAdd A function which creates the resource if it
-=======
-	/// @param {string} _uniqueName The name of the resource. Must be unique!
-	/// @param {func} _onAdd A function which creates the resource if it
->>>>>>> a1bdacd1
-	/// does not exist yet. Must take no arguments and must return the created
-	/// resource.
-	///
-	/// @example
-	/// Following code shows Create event of an object, where it assings its
-	/// material using this method. When the first instance is created, it
-	/// creates the material and adds it to the resource manager. When other
-	/// instances are created, the material already exists and so they only
-	/// get a reference to it.
-	///
-	/// ```gml
-	/// /// @desc Create event
-	/// material = resourceManager.get_or_add("material", function () {
-	///     var _mat = BBMOD_MATERIAL_DEFAULT.clone();
-	///     _mat.BaseOpacity = sprite_get_texture(SprBaseOpacity, 0);
-	///     return _mat;
-	/// });
-	/// ```
-	static get_or_add = function (_uniqueName, _onAdd) {
-		gml_pragma("forceinline");
-		if (ds_map_exists(Resources, _uniqueName))
-		{
-			return Resources[? _uniqueName].ref();
-		}
-		var _res = _onAdd();
-		add(_uniqueName, _res);
-		return _res;
-	};
-
-	/// @func load(_path[, _sha1[, _onLoad]])
-	///
-	/// @desc Asynchronnously loads a resource from a file or retrieves
-	/// a reference to it, if it is already loaded.
-	///
-<<<<<<< HEAD
-	/// @param {String} _path The path to the resource.
-	/// @param {String} [_sha1] Expected SHA1 of the file. If the actual one
-	/// does not match with this, then the resource will not be loaded.
-	/// @param {Function} [_onLoad] A function to execute when the resource is
-	/// loaded or if an error occurs while loading it. It must take the error as
-	/// the first argument and the resource as the second argument. If no error
-	/// occurs, then `undefined` is passed. If the resource was already loaded
-	/// when calling this function, then this callback is not executed.
-=======
-	/// @param {string} _path The path to the resource.
-	/// @param {string/undefined} [_sha1] Expected SHA1 of the file. If the
-	/// actual one does not match with this, then the resource will not be loaded.
-	/// @param {func/undefined} [_onLoad] A function to execute when the
-	/// resource is loaded or if an error occurs while loading it. It must take
-	/// the error as the first argument and the resource as the second argument.
-	/// If no error occurs, then `undefined` is passed. If the resource was
-	/// already loaded when calling this function, then this callback is not executed.
->>>>>>> a1bdacd1
-	///
-	/// @return {Struct.BBMOD_Resource/Undefined} The resource.
-	///
-	/// @note Currently supported files formats are `*.bbmod` for {@link BBMOD_Model},
-	/// `*.bbanim` for {@link BBMOD_Animation} and `*.png`, `*.gif`, `*.jpg/jpeg`
-	/// for {@link BBMOD_Sprite}.
-	static load = function (_path, _sha1=undefined, _onLoad=undefined) {
-		var _resources = Resources;
-
-		if (ds_map_exists(_resources, _path))
-		{
-			return _resources[? _path].ref();
-		}
-
-		var _ext = filename_ext(_path);
-		var _res;
-		switch (_ext)
-		{
-		case ".bbmod":
-			_res = new BBMOD_Model();
-			break;
-
-		case ".bbanim":
-			_res = new BBMOD_Animation();
-			break;
-
-		case ".png":
-		case ".gif":
-		case ".jpg":
-		case ".jpeg":
-			_res = new BBMOD_Sprite();
-			break;
-
-		default:
-			_onLoad(new BBMOD_Exception("Invalid file extension '" + _ext + "'!"));
-			return undefined;
-		}
-
-
-		_res.Manager = self;
-		var _manager = self;
-		var _struct = {
-			Manager: _manager,
-			Callback: _onLoad,
-		};
-		++Loading;
-		_res.from_file_async(_path, _sha1, method(_struct, function (_err, _res) {
-			--Manager.Loading;
-			if (Callback != undefined)
-			{
-				Callback(_err, _res);
-			}
-		}));
-		_resources[? _path] = _res;
-
-		return _res;
-	};
-
-	/// @func free(_resourceOrPath)
-	/// @desc Frees a reference to the resource. When there are no other no other
-	/// references, the resource is destroyed.
-	/// @param {Struct.BBMOD_Resource/string} _resourceOrPath
-	/// @return {Struct.BBMOD_ResourceManager} Returns `self`.
-	static free = function (_resourceOrPath) {
-		// Note: Resource removes itself from the map
-		var _resources = Resources;
-		if (is_struct(_resourceOrPath))
-		{
-			_resourceOrPath.free();
-		}
-		else
-		{
-			_resources[? _resourceOrPath].free();
-		}
-		return self;
-	};
-
-	/// @func async_image_loaded_update(_asyncLoad)
-	/// @desc Must be executed in the "Async - Image Loaded" event!
-	/// @param {Id.DsMap} _asyncLoad The `async_load` map.
-	/// @return {Struct.BBMOD_ResourceManager} Returns `self`.
-	/// @note This calls {@link bbmod_async_image_loaded_update}, so you do not
-	/// need to call it again!
-	/// @see bbmod_async_image_loaded_update
-	static async_image_loaded_update = function (_asyncLoad) {
-		gml_pragma("forceinline");
-		bbmod_async_image_loaded_update(_asyncLoad);
-		return self;
-	};
-
-	/// @func async_save_load_update(_asyncLoad)
-	/// @desc Must be executed in the "Async - Save/Load" event!
-	/// @param {Id.DsMap} _asyncLoad The `async_load` map.
-	/// @return {Struct.BBMOD_ResourceManager} Returns `self`.
-	/// @note This calls {@link bbmod_async_image_loaded_update}, so you do not
-	/// need to call it again!
-	/// @see bbmod_async_image_loaded_update
-	static async_save_load_update = function (_asyncLoad) {
-		gml_pragma("forceinline");
-		bbmod_async_save_load_update(_asyncLoad);
-		return self;
-	};
-
-	static destroy = function () {
-		method(self, Super_Class.destroy)();
-		var _resources = Resources;
-		var _key = ds_map_find_first(_resources);
-		repeat (ds_map_size(_resources))
-		{
-			var _res = _resources[? _key];
-			_res.Manager = undefined; // Do not remove from the map, we destroy it anyways
-			_res.Counter = 0; // Otherwise we could call destroy multiple times
-			_res.destroy();
-			_key = ds_map_find_next(_resources, _key);
-		}
-		ds_map_destroy(_resources);
-	};
+/// @func BBMOD_ResourceManager()
+///
+/// @extends BBMOD_Class
+///
+/// @desc Using this struct you can easily load, retrieve and free from memory
+/// any BBMOD resources.
+///
+/// @example
+/// Create a resource manager in `OMain`:
+/// ```gml
+/// /// @desc Create event
+/// resourceManager = new BBMOD_ResourceManager();
+///
+/// /// @desc Clean Up event
+/// resourceManager.destroy();
+///
+/// /// @desc Async - Image Loaded event
+/// resourceManager.async_image_loaded_update(async_load);
+///
+/// /// @desc Async - Save/Load event
+/// resourceManager.async_save_load_update(async_load);
+/// ```
+///
+/// Use the resource manager in another object to load its model or just retrieve
+/// a reference to it, if it is already loaded.
+/// ```gml
+/// /// @desc Create event
+/// model = OMain.resourceManager.load("Data/Model.bbmod");
+///
+/// /// @desc Clean Up event
+/// // Free the reference. This is not necessary if you do not want to unload the
+/// // model when all instances are destroyed. It will always be unloaded when the
+/// // resource manager is destroyed.
+/// model.free();
+///
+/// /// @desc Draw event
+/// matrix_set(matrix_world, matrix_build(x, y, z, 0, 0, 0, 1, 1, 1));
+/// model.render();
+/// ```
+function BBMOD_ResourceManager()
+	: BBMOD_Class() constructor
+{
+	BBMOD_CLASS_GENERATED_BODY;
+
+	static Super_Class = {
+		destroy: destroy,
+	};
+
+	/// @var {Id.DsMap} Mapping of `String`s to {@link BBMOD_Resource}s.
+	/// @private
+	Resources = ds_map_create();
+
+	/// @var {Real} Number of resources that are currently loading.
+	/// @readonly
+	Loading = 0;
+
+	/// @func add(_uniqueName, _resource)
+	/// @desc Adds a resource to the resource manager.
+	/// @param {String} _uniqueName The name of the resource. Must be unique!
+	/// @param {Struct.BBMOD_Resource} _resource The resource to add.
+	/// @return {Struct.BBMOD_ResourceManager} Returns `self`.
+	/// @throws {BBMOD_Exception} If the resource is already added to a manager.
+	static add = function (_uniqueName, _resource) {
+		gml_pragma("forceinline");
+		if (_resource.Manager != undefined)
+		{
+			throw new BBMOD_Exception("Resource is already added to a manager!");
+		}
+		Resources[? _uniqueName] = _resource;
+		_resource.Manager = self;
+		return self;
+	};
+
+	/// @func has(_pathOrUniqueName)
+	/// @desc Checks if the resource manager has a resource.
+	/// @param {String} _pathOrUniqueName The path to the resource file or
+	/// unique name of the resource.
+	/// @return {Bool} Returns `true` if the resource manager has the resource.
+	static has = function (_pathOrUniqueName) {
+		gml_pragma("forceinline");
+		return ds_map_exists(Resources, _pathOrUniqueName);
+	};
+
+	/// @func get(_pathOrUniqueName)
+	/// @desc Retrieves a reference to a resource.
+	/// @param {String} _pathOrUniqueName The path to the resource file or
+	/// unique name of the resource.
+	/// @return {Struct.BBMOD_Resource} The resource.
+	/// @see BBMOD_ResourceManager.has
+	/// @throws {BBMOD_Exception} If the resource manager does not have such
+	/// resource.
+	static get = function (_pathOrUniqueName) {
+		gml_pragma("forceinline");
+		if (!ds_map_exists(Resources, _pathOrUniqueName))
+		{
+			throw new BBMOD_Exception("Resource not found!");
+		}
+		return Resources[? _pathOrUniqueName].ref();
+	};
+
+	/// @func get_or_add(_uniqueName, _onAdd)
+	///
+	/// @desc Retrieves a reference to a resource. If the resource does not
+	/// exist yet, then it is added.
+	///
+	/// @param {String} _uniqueName The name of the resource. Must be unique!
+	/// @param {Function} _onAdd A function which creates the resource if it
+	/// does not exist yet. Must take no arguments and must return the created
+	/// resource.
+	///
+	/// @example
+	/// Following code shows Create event of an object, where it assings its
+	/// material using this method. When the first instance is created, it
+	/// creates the material and adds it to the resource manager. When other
+	/// instances are created, the material already exists and so they only
+	/// get a reference to it.
+	///
+	/// ```gml
+	/// /// @desc Create event
+	/// material = resourceManager.get_or_add("material", function () {
+	///     var _mat = BBMOD_MATERIAL_DEFAULT.clone();
+	///     _mat.BaseOpacity = sprite_get_texture(SprBaseOpacity, 0);
+	///     return _mat;
+	/// });
+	/// ```
+	static get_or_add = function (_uniqueName, _onAdd) {
+		gml_pragma("forceinline");
+		if (ds_map_exists(Resources, _uniqueName))
+		{
+			return Resources[? _uniqueName].ref();
+		}
+		var _res = _onAdd();
+		add(_uniqueName, _res);
+		return _res;
+	};
+
+	/// @func load(_path[, _sha1[, _onLoad]])
+	///
+	/// @desc Asynchronnously loads a resource from a file or retrieves
+	/// a reference to it, if it is already loaded.
+	///
+	/// @param {String} _path The path to the resource.
+	/// @param {String/Undefined [_sha1] Expected SHA1 of the file. If the actual
+	/// one does not match with this, then the resource will not be loaded.
+	/// @param {Function/Undefined} [_onLoad] A function to execute when the
+	/// resource is loaded or if an error occurs while loading it. It must take
+	/// the error as the first argument and the resource as the second argument.
+	/// If no error occurs, then `undefined` is passed. If the resource was already
+	/// loaded when calling this function, then this callback is not executed.
+	///
+	/// @return {Struct.BBMOD_Resource/Undefined} The resource.
+	///
+	/// @note Currently supported files formats are `*.bbmod` for {@link BBMOD_Model},
+	/// `*.bbanim` for {@link BBMOD_Animation} and `*.png`, `*.gif`, `*.jpg/jpeg`
+	/// for {@link BBMOD_Sprite}.
+	static load = function (_path, _sha1=undefined, _onLoad=undefined) {
+		var _resources = Resources;
+
+		if (ds_map_exists(_resources, _path))
+		{
+			return _resources[? _path].ref();
+		}
+
+		var _ext = filename_ext(_path);
+		var _res;
+		switch (_ext)
+		{
+		case ".bbmod":
+			_res = new BBMOD_Model();
+			break;
+
+		case ".bbanim":
+			_res = new BBMOD_Animation();
+			break;
+
+		case ".png":
+		case ".gif":
+		case ".jpg":
+		case ".jpeg":
+			_res = new BBMOD_Sprite();
+			break;
+
+		default:
+			_onLoad(new BBMOD_Exception("Invalid file extension '" + _ext + "'!"));
+			return undefined;
+		}
+
+
+		_res.Manager = self;
+		var _manager = self;
+		var _struct = {
+			Manager: _manager,
+			Callback: _onLoad,
+		};
+		++Loading;
+		_res.from_file_async(_path, _sha1, method(_struct, function (_err, _res) {
+			--Manager.Loading;
+			if (Callback != undefined)
+			{
+				Callback(_err, _res);
+			}
+		}));
+		_resources[? _path] = _res;
+
+		return _res;
+	};
+
+	/// @func free(_resourceOrPath)
+	/// @desc Frees a reference to the resource. When there are no other no other
+	/// references, the resource is destroyed.
+	/// @param {Struct.BBMOD_Resource/string} _resourceOrPath
+	/// @return {Struct.BBMOD_ResourceManager} Returns `self`.
+	static free = function (_resourceOrPath) {
+		// Note: Resource removes itself from the map
+		var _resources = Resources;
+		if (is_struct(_resourceOrPath))
+		{
+			_resourceOrPath.free();
+		}
+		else
+		{
+			_resources[? _resourceOrPath].free();
+		}
+		return self;
+	};
+
+	/// @func async_image_loaded_update(_asyncLoad)
+	/// @desc Must be executed in the "Async - Image Loaded" event!
+	/// @param {Id.DsMap} _asyncLoad The `async_load` map.
+	/// @return {Struct.BBMOD_ResourceManager} Returns `self`.
+	/// @note This calls {@link bbmod_async_image_loaded_update}, so you do not
+	/// need to call it again!
+	/// @see bbmod_async_image_loaded_update
+	static async_image_loaded_update = function (_asyncLoad) {
+		gml_pragma("forceinline");
+		bbmod_async_image_loaded_update(_asyncLoad);
+		return self;
+	};
+
+	/// @func async_save_load_update(_asyncLoad)
+	/// @desc Must be executed in the "Async - Save/Load" event!
+	/// @param {Id.DsMap} _asyncLoad The `async_load` map.
+	/// @return {Struct.BBMOD_ResourceManager} Returns `self`.
+	/// @note This calls {@link bbmod_async_image_loaded_update}, so you do not
+	/// need to call it again!
+	/// @see bbmod_async_image_loaded_update
+	static async_save_load_update = function (_asyncLoad) {
+		gml_pragma("forceinline");
+		bbmod_async_save_load_update(_asyncLoad);
+		return self;
+	};
+
+	static destroy = function () {
+		method(self, Super_Class.destroy)();
+		var _resources = Resources;
+		var _key = ds_map_find_first(_resources);
+		repeat (ds_map_size(_resources))
+		{
+			var _res = _resources[? _key];
+			_res.Manager = undefined; // Do not remove from the map, we destroy it anyways
+			_res.Counter = 0; // Otherwise we could call destroy multiple times
+			_res.destroy();
+			_key = ds_map_find_next(_resources, _key);
+		}
+		ds_map_destroy(_resources);
+	};
 }