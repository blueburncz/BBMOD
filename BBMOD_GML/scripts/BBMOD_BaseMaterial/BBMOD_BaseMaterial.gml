--- conflicted
+++ resolved
@@ -1,54 +1,45 @@
-/// @func BBMOD_BaseMaterial([_shader])
-/// @extends BBMOD_Material
-/// @desc A material that can be used when rendering models.
-/// @param {Struct.BBMOD_Shader/Undefined} [_shader] A shader that the material uses in
-/// the {@link BBMOD_ERenderPass.Forward} pass. Leave `undefined` if you would
-/// like to use {@link BBMOD_BaseMaterial.set_shader} to specify shaders used in
-/// specific render passes.
-/// @see BBMOD_Shader
-function BBMOD_BaseMaterial(_shader=undefined)
-	: BBMOD_Material(_shader) constructor
-{
-	BBMOD_CLASS_GENERATED_BODY;
-
-	static Super_Material = {
-		copy: copy,
-	};
-
-	/// @var {Struct.BBMOD_Vec2} An offset of texture UV coordinates. Defaults to `[0, 0]`.
-	/// Using this you can control texture's position within texture page.
-	TextureOffset = new BBMOD_Vec2(0.0);
-
-	/// @var {Struct.BBMOD_Vec2} A scale of texture UV coordinates. Defaults to `[1, 1]`.
-	/// Using this you can control texture's size within texture page.
-	TextureScale = new BBMOD_Vec2(1.0);
-
-<<<<<<< HEAD
-	/// @var {Id.DsList<Struct.BBMOD_RenderCommand>} A list of render commands using this
-	/// material.
-	/// @readonly
-	/// @obsolete This has been replaced with {@link BBMOD_Material.RenderQueue}.
-	RenderCommands = ds_list_create();
-
-=======
->>>>>>> f2e9ccd3
-	/// @func copy(_dest)
-	/// @desc Copies properties of this material into another material.
-	/// @param {Struct.BBMOD_BaseMaterial} _dest The destination material.
-	/// @return {Struct.BBMOD_BaseMaterial} Returns `self`.
-	static copy = function (_dest) {
-		method(self, Super_Material.copy)(_dest);
-		_dest.TextureOffset = TextureOffset.Clone();
-		_dest.TextureScale = TextureScale.Clone();
-		return self;
-	};
-
-	/// @func clone()
-	/// @desc Creates a clone of the material.
-	/// @return {Struct.BBMOD_BaseMaterial} The created clone.
-	static clone = function () {
-		var _clone = new BBMOD_BaseMaterial();
-		copy(_clone);
-		return _clone;
-	};
+/// @func BBMOD_BaseMaterial([_shader])
+/// @extends BBMOD_Material
+/// @desc A material that can be used when rendering models.
+/// @param {Struct.BBMOD_Shader/Undefined} [_shader] A shader that the material uses in
+/// the {@link BBMOD_ERenderPass.Forward} pass. Leave `undefined` if you would
+/// like to use {@link BBMOD_BaseMaterial.set_shader} to specify shaders used in
+/// specific render passes.
+/// @see BBMOD_Shader
+function BBMOD_BaseMaterial(_shader=undefined)
+	: BBMOD_Material(_shader) constructor
+{
+	BBMOD_CLASS_GENERATED_BODY;
+
+	static Super_Material = {
+		copy: copy,
+	};
+
+	/// @var {Struct.BBMOD_Vec2} An offset of texture UV coordinates. Defaults to `[0, 0]`.
+	/// Using this you can control texture's position within texture page.
+	TextureOffset = new BBMOD_Vec2(0.0);
+
+	/// @var {Struct.BBMOD_Vec2} A scale of texture UV coordinates. Defaults to `[1, 1]`.
+	/// Using this you can control texture's size within texture page.
+	TextureScale = new BBMOD_Vec2(1.0);
+
+	/// @func copy(_dest)
+	/// @desc Copies properties of this material into another material.
+	/// @param {Struct.BBMOD_BaseMaterial} _dest The destination material.
+	/// @return {Struct.BBMOD_BaseMaterial} Returns `self`.
+	static copy = function (_dest) {
+		method(self, Super_Material.copy)(_dest);
+		_dest.TextureOffset = TextureOffset.Clone();
+		_dest.TextureScale = TextureScale.Clone();
+		return self;
+	};
+
+	/// @func clone()
+	/// @desc Creates a clone of the material.
+	/// @return {Struct.BBMOD_BaseMaterial} The created clone.
+	static clone = function () {
+		var _clone = new BBMOD_BaseMaterial();
+		copy(_clone);
+		return _clone;
+	};
 }