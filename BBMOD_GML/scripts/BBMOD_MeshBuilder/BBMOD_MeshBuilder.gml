--- conflicted
+++ resolved
@@ -1,254 +1,246 @@
-/// @func BBMOD_MeshBuilder()
-/// @extends BBMOD_Class
-/// @desc Allows you to build meshes through code.
-/// @example
-/// Following code shows how you can create a plane mesh using the mesh builder.
-/// ```gml
-/// var _meshBuilder = new BBMOD_MeshBuilder();
-/// var _vertexFormat = new BBMOD_VertexFormat(true);
-/// var _v1 = new BBMOD_Vertex(_vertexFormat);
-/// _v1.Position = new BBMOD_Vec3(0.0, 0.0, 0.0);
-/// var _v1Ind = _meshBuilder.add_vertex(v1);
-/// var _v2 = new BBMOD_Vertex(_vertexFormat);
-/// _v2.Position = new BBMOD_Vec3(1.0, 0.0, 0.0);
-/// var _v2Ind = _meshBuilder.add_vertex(v2);
-/// var _v3 = new BBMOD_Vertex(_vertexFormat);
-/// _v3.Position = new BBMOD_Vec3(1.0, 1.0, 0.0);
-/// var _v3Ind = _meshBuilder.add_vertex(v3);
-/// var _v4 = new BBMOD_Vertex(_vertexFormat);
-/// _v4.Position = new BBMOD_Vec3(0.0, 1.0, 0.0);
-/// var _v4Ind = _meshBuilder.add_vertex(v4);
-/// _meshBuilder.add_face(_v1, _v2, _v4);
-/// _meshBuilder.add_face(_v2, _v3, _v4);
-/// var _mesh = _meshBuilder.build();
-/// ```
-/// @see BBMOD_Mesh
-/// @see BBMOD_Vertex
-/// @see BBMOD_VertexFormat
-function BBMOD_MeshBuilder()
-	: BBMOD_Class() constructor
-{
-	BBMOD_CLASS_GENERATED_BODY;
-
-	static Super_Class = {
-		destroy: destroy,
-	};
-
-	/// @var {Id.DsList.Struct.BBMOD_Vertex} List of mesh vertices.
-	/// @readonly
-	Vertices = ds_list_create();
-
-	/// @var {Id.DsList.Real} List of vertex indices that make up a face. First
-	/// three indices are the first face, next three indices are the second face
-	/// etc.
-	/// @readonly
-	Faces = ds_list_create();
-
-	/// @func add_vertex(_vertex)
-	/// @desc Adds a vertex to the mesh.
-	/// @param {Struct.BBMOD_Vertex} _vertex The vertex to add.
-	/// @return {Real} Returns the index of the vertex.
-	//// @see BBMOD_Vertex
-	static add_vertex = function (_vertex) {
-		var _ind = ds_list_size(Vertices);
-		ds_list_add(Vertices, _vertex);
-		return _ind;
-	};
-
-	/// @func add_face(_ind1, _ind2, _ind3)
-	/// @desc Adds a face to the mesh.
-	/// @param {Real} _ind1 The index of the first vertex of the face.
-	/// @param {Real} _ind2 The index of the second vertex of the face.
-	/// @param {Real} _ind3 The index of the third vertex of the face.
-	/// @return {Real} Returns the index of the face, which is always a multiple
-	/// of 3.
-	static add_face = function (_ind1, _ind2, _ind3) {
-		var _ind = ds_list_size(Faces);
-		ds_list_add(Faces, _ind1, _ind2, _ind3);
-		return _ind;
-	};
-
-	/// @func make_tangents()
-	/// @desc Makes tangent and bitangent vectors for added vertices.
-	/// @return {Struct.BBMOD_MeshBuilder} Returns `self`.
-	/// @throws {BBMOD_Exception} If an error occurs during the process.
-	/// @source https://gamedev.stackexchange.com/a/68617
-	static make_tangents = function () {
-		var _faceCount = ds_list_size(Faces);
-		var _vertexCount = ds_list_size(Vertices);
-		var _tan2 = array_create(_vertexCount);
-
-		for (var i = 0; i < _vertexCount; ++i)
-		{
-			Vertices[| i].TangentW = new BBMOD_Vec4(0.0);
-			_tan2[@ i] = new BBMOD_Vec3(0.0);
-		}
-
-		for (var i = 0; i < _faceCount; i += 3)
-		{
-			var _i1 = Faces[| i];
-			var _i2 = Faces[| i + 1];
-			var _i3 = Faces[| i + 2];
-
-			var _f1 = Vertices[| _i1];
-			var _f2 = Vertices[| _i2];
-			var _f3 = Vertices[| _i3];
-
-			// Check if their vertex formats have the required data
-			if (!(_f1.VertexFormat.Vertices && _f1.VertexFormat.Normals && _f1.VertexFormat.TextureCoords
-				&& _f2.VertexFormat.Vertices && _f2.VertexFormat.Normals && _f2.VertexFormat.TextureCoords
-				&& _f3.VertexFormat.Vertices && _f3.VertexFormat.Normals && _f3.VertexFormat.TextureCoords))
-			{
-				throw new BBMOD_Exception(
-					"Vertices, normals and texture coords are required to build tangents!");
-			}
-
-			var _v1 = _f1.Position;
-			var _v2 = _f2.Position;
-			var _v3 = _f3.Position;
-
-			var _w1 = _f1.TextureCoord;
-			var _w2 = _f2.TextureCoord;
-			var _w3 = _f3.TextureCoord;
-
-			var _x1 = _v2.X - _v1.X;
-			var _x2 = _v3.X - _v1.X;
-			var _y1 = _v2.Y - _v1.Y;
-			var _y2 = _v3.Y - _v1.Y;
-			var _z1 = _v2.Z - _v1.Z;
-			var _z2 = _v3.Z - _v1.Z;
-
-			var _s1 = _w2.X - _w1.X;
-			var _s2 = _w3.X - _w1.X;
-			var _t1 = _w2.Y - _w1.Y;
-			var _t2 = _w3.Y - _w1.Y;
-
-			if (_s1 * _t2 == _t1 * _s2)
-			{
-				_s1 = 1.0;
-				_t1 = 0.0;
-				_s2 = 0.0;
-				_t2 = 1.0;
-			}
-
-			var _r = 1.0 / ((_s1 * _t2) - (_s2 * _t1));
-			var _temp;
-
-			var _sdirX = ((_t2 * _x1) - (_t1 * _x2)) * _r;
-			var _sdirY = ((_t2 * _y1) - (_t1 * _y2)) * _r;
-			var _sdirZ = ((_t2 * _z1) - (_t1 * _z2)) * _r;
-
-			_temp = _f1.TangentW;
-			_temp.X += _sdirX;
-			_temp.Y += _sdirY;
-			_temp.Z += _sdirZ;
-
-			_temp = _f2.TangentW;
-			_temp.X += _sdirX;
-			_temp.Y += _sdirY;
-			_temp.Z += _sdirZ;
-
-			_temp = _f3.TangentW;
-			_temp.X += _sdirX;
-			_temp.Y += _sdirY;
-			_temp.Z += _sdirZ;
-
-			var _tdirX = ((_s1 * _x2) - (_s2 * _x1)) * _r;
-			var _tdirY = ((_s1 * _y2) - (_s2 * _y1)) * _r;
-			var _tdirZ = ((_s1 * _z2) - (_s2 * _z1)) * _r;
-
-			_temp = _tan2[_i1];
-			_temp.X += _tdirX;
-			_temp.Y += _tdirY;
-			_temp.Z += _tdirZ;
-
-			_temp = _tan2[_i2];
-			_temp.X += _tdirX;
-			_temp.Y += _tdirY;
-			_temp.Z += _tdirZ;
-
-			_temp = _tan2[_i3];
-			_temp.X += _tdirX;
-			_temp.Y += _tdirY;
-			_temp.Z += _tdirZ;
-		}
-
-		for (var i = 0; i < _vertexCount; ++i)
-		{
-			var _v = Vertices[| i];
-			var _n = _v.Normal;
-			var _t = new BBMOD_Vec3(
-				_v.TangentW.X,
-				_v.TangentW.Y,
-				_v.TangentW.Z,
-			);
-
-			// Gram-Schmidt orthogonalize
-			var _tNew = _t.Sub(_n.Scale(_n.Dot(_t))).Normalize().Copy(_v.TangentW);
-
-			// Calculate handedness
-			var _dot = _n.Cross(_tNew).Dot(_tan2[i]);
-			_v.TangentW.W = (_dot < 0.0) ? -1.0 : 1.0;
-		}
-
-		return self;
-	};
-
-	/// @func build([_vertexFormat])
-	///
-	/// @desc Builds a mesh from the added vertices and faces.
-<<<<<<< HEAD
-	/// @param {Struct.BBMOD_VertexFormat} [_vertexFormat] The vertex format of the mesh.
-	/// This must be compatible with the format of the added vertices. Defaults to
-	/// the format of the added vertices.
-	/// @return {Struct.BBMOD_Mesh} The created mesh.
-	/// @throws {BBMOD_Exception} If an error occurs during the mesh building process.
-=======
-	///
-	/// @param {BBMOD_VertexFormat/undefined [_vertexFormat] The vertex format
-	/// of the mesh. This must be compatible with the format of the added
-	/// vertices. If `undefined`, then the format of the first added vertex is
-	/// used.
-	///
-	/// @return {BBMOD_Mesh} The created mesh.
-	///
-	/// @throws {BBMOD_Exception} If an error occurs during the mesh building
-	/// process.
-	///
->>>>>>> a1bdacd1
-	/// @see BBMOD_Mesh
-	/// @see BBMOD_VertexFormat
-	static build = function (_vertexFormat=undefined) {
-		_vertexFormat ??= Vertices[| 0].VertexFormat;
-
-		var _vbuffer = vertex_create_buffer();
-		var _faceCount = ds_list_size(Faces);
-
-		vertex_begin(_vbuffer, _vertexFormat.Raw);
-		for (var i = 0; i < _faceCount; ++i)
-		{
-			var _ind = Faces[| i];
-			var _vertex = Vertices[| _ind];
-			try
-			{
-				_vertex.to_vertex_buffer(_vbuffer, _vertexFormat);
-			}
-			catch (_err)
-			{
-				vertex_delete_buffer(_vbuffer);
-				throw _err;
-			}
-		}
-		vertex_end(_vbuffer);
-
-		var _mesh = new BBMOD_Mesh(_vertexFormat);
-		_mesh.VertexBuffer = _vbuffer;
-		return _mesh;
-	};
-
-	static destroy = function () {
-		method(self, Super_Class.destroy)();
-		ds_list_destroy(Vertices);
-		ds_list_destroy(Faces);
-	};
+/// @func BBMOD_MeshBuilder()
+/// @extends BBMOD_Class
+/// @desc Allows you to build meshes through code.
+/// @example
+/// Following code shows how you can create a plane mesh using the mesh builder.
+/// ```gml
+/// var _meshBuilder = new BBMOD_MeshBuilder();
+/// var _vertexFormat = new BBMOD_VertexFormat(true);
+/// var _v1 = new BBMOD_Vertex(_vertexFormat);
+/// _v1.Position = new BBMOD_Vec3(0.0, 0.0, 0.0);
+/// var _v1Ind = _meshBuilder.add_vertex(v1);
+/// var _v2 = new BBMOD_Vertex(_vertexFormat);
+/// _v2.Position = new BBMOD_Vec3(1.0, 0.0, 0.0);
+/// var _v2Ind = _meshBuilder.add_vertex(v2);
+/// var _v3 = new BBMOD_Vertex(_vertexFormat);
+/// _v3.Position = new BBMOD_Vec3(1.0, 1.0, 0.0);
+/// var _v3Ind = _meshBuilder.add_vertex(v3);
+/// var _v4 = new BBMOD_Vertex(_vertexFormat);
+/// _v4.Position = new BBMOD_Vec3(0.0, 1.0, 0.0);
+/// var _v4Ind = _meshBuilder.add_vertex(v4);
+/// _meshBuilder.add_face(_v1, _v2, _v4);
+/// _meshBuilder.add_face(_v2, _v3, _v4);
+/// var _mesh = _meshBuilder.build();
+/// ```
+/// @see BBMOD_Mesh
+/// @see BBMOD_Vertex
+/// @see BBMOD_VertexFormat
+function BBMOD_MeshBuilder()
+	: BBMOD_Class() constructor
+{
+	BBMOD_CLASS_GENERATED_BODY;
+
+	static Super_Class = {
+		destroy: destroy,
+	};
+
+	/// @var {Id.DsList.Struct.BBMOD_Vertex} List of mesh vertices.
+	/// @readonly
+	Vertices = ds_list_create();
+
+	/// @var {Id.DsList.Real} List of vertex indices that make up a face. First
+	/// three indices are the first face, next three indices are the second face
+	/// etc.
+	/// @readonly
+	Faces = ds_list_create();
+
+	/// @func add_vertex(_vertex)
+	/// @desc Adds a vertex to the mesh.
+	/// @param {Struct.BBMOD_Vertex} _vertex The vertex to add.
+	/// @return {Real} Returns the index of the vertex.
+	//// @see BBMOD_Vertex
+	static add_vertex = function (_vertex) {
+		var _ind = ds_list_size(Vertices);
+		ds_list_add(Vertices, _vertex);
+		return _ind;
+	};
+
+	/// @func add_face(_ind1, _ind2, _ind3)
+	/// @desc Adds a face to the mesh.
+	/// @param {Real} _ind1 The index of the first vertex of the face.
+	/// @param {Real} _ind2 The index of the second vertex of the face.
+	/// @param {Real} _ind3 The index of the third vertex of the face.
+	/// @return {Real} Returns the index of the face, which is always a multiple
+	/// of 3.
+	static add_face = function (_ind1, _ind2, _ind3) {
+		var _ind = ds_list_size(Faces);
+		ds_list_add(Faces, _ind1, _ind2, _ind3);
+		return _ind;
+	};
+
+	/// @func make_tangents()
+	/// @desc Makes tangent and bitangent vectors for added vertices.
+	/// @return {Struct.BBMOD_MeshBuilder} Returns `self`.
+	/// @throws {BBMOD_Exception} If an error occurs during the process.
+	/// @source https://gamedev.stackexchange.com/a/68617
+	static make_tangents = function () {
+		var _faceCount = ds_list_size(Faces);
+		var _vertexCount = ds_list_size(Vertices);
+		var _tan2 = array_create(_vertexCount);
+
+		for (var i = 0; i < _vertexCount; ++i)
+		{
+			Vertices[| i].TangentW = new BBMOD_Vec4(0.0);
+			_tan2[@ i] = new BBMOD_Vec3(0.0);
+		}
+
+		for (var i = 0; i < _faceCount; i += 3)
+		{
+			var _i1 = Faces[| i];
+			var _i2 = Faces[| i + 1];
+			var _i3 = Faces[| i + 2];
+
+			var _f1 = Vertices[| _i1];
+			var _f2 = Vertices[| _i2];
+			var _f3 = Vertices[| _i3];
+
+			// Check if their vertex formats have the required data
+			if (!(_f1.VertexFormat.Vertices && _f1.VertexFormat.Normals && _f1.VertexFormat.TextureCoords
+				&& _f2.VertexFormat.Vertices && _f2.VertexFormat.Normals && _f2.VertexFormat.TextureCoords
+				&& _f3.VertexFormat.Vertices && _f3.VertexFormat.Normals && _f3.VertexFormat.TextureCoords))
+			{
+				throw new BBMOD_Exception(
+					"Vertices, normals and texture coords are required to build tangents!");
+			}
+
+			var _v1 = _f1.Position;
+			var _v2 = _f2.Position;
+			var _v3 = _f3.Position;
+
+			var _w1 = _f1.TextureCoord;
+			var _w2 = _f2.TextureCoord;
+			var _w3 = _f3.TextureCoord;
+
+			var _x1 = _v2.X - _v1.X;
+			var _x2 = _v3.X - _v1.X;
+			var _y1 = _v2.Y - _v1.Y;
+			var _y2 = _v3.Y - _v1.Y;
+			var _z1 = _v2.Z - _v1.Z;
+			var _z2 = _v3.Z - _v1.Z;
+
+			var _s1 = _w2.X - _w1.X;
+			var _s2 = _w3.X - _w1.X;
+			var _t1 = _w2.Y - _w1.Y;
+			var _t2 = _w3.Y - _w1.Y;
+
+			if (_s1 * _t2 == _t1 * _s2)
+			{
+				_s1 = 1.0;
+				_t1 = 0.0;
+				_s2 = 0.0;
+				_t2 = 1.0;
+			}
+
+			var _r = 1.0 / ((_s1 * _t2) - (_s2 * _t1));
+			var _temp;
+
+			var _sdirX = ((_t2 * _x1) - (_t1 * _x2)) * _r;
+			var _sdirY = ((_t2 * _y1) - (_t1 * _y2)) * _r;
+			var _sdirZ = ((_t2 * _z1) - (_t1 * _z2)) * _r;
+
+			_temp = _f1.TangentW;
+			_temp.X += _sdirX;
+			_temp.Y += _sdirY;
+			_temp.Z += _sdirZ;
+
+			_temp = _f2.TangentW;
+			_temp.X += _sdirX;
+			_temp.Y += _sdirY;
+			_temp.Z += _sdirZ;
+
+			_temp = _f3.TangentW;
+			_temp.X += _sdirX;
+			_temp.Y += _sdirY;
+			_temp.Z += _sdirZ;
+
+			var _tdirX = ((_s1 * _x2) - (_s2 * _x1)) * _r;
+			var _tdirY = ((_s1 * _y2) - (_s2 * _y1)) * _r;
+			var _tdirZ = ((_s1 * _z2) - (_s2 * _z1)) * _r;
+
+			_temp = _tan2[_i1];
+			_temp.X += _tdirX;
+			_temp.Y += _tdirY;
+			_temp.Z += _tdirZ;
+
+			_temp = _tan2[_i2];
+			_temp.X += _tdirX;
+			_temp.Y += _tdirY;
+			_temp.Z += _tdirZ;
+
+			_temp = _tan2[_i3];
+			_temp.X += _tdirX;
+			_temp.Y += _tdirY;
+			_temp.Z += _tdirZ;
+		}
+
+		for (var i = 0; i < _vertexCount; ++i)
+		{
+			var _v = Vertices[| i];
+			var _n = _v.Normal;
+			var _t = new BBMOD_Vec3(
+				_v.TangentW.X,
+				_v.TangentW.Y,
+				_v.TangentW.Z,
+			);
+
+			// Gram-Schmidt orthogonalize
+			var _tNew = _t.Sub(_n.Scale(_n.Dot(_t))).Normalize().Copy(_v.TangentW);
+
+			// Calculate handedness
+			var _dot = _n.Cross(_tNew).Dot(_tan2[i]);
+			_v.TangentW.W = (_dot < 0.0) ? -1.0 : 1.0;
+		}
+
+		return self;
+	};
+
+	/// @func build([_vertexFormat])
+	///
+	/// @desc Builds a mesh from the added vertices and faces.
+	///
+	/// @param {Struct.BBMOD_VertexFormat/Undefined [_vertexFormat] The vertex
+	/// format of the mesh. This must be compatible with the format of the added
+	/// vertices. If `undefined`, then the format of the first added vertex is
+	/// used.
+	///
+	/// @return {Struct.BBMOD_Mesh} The created mesh.
+	///
+	/// @throws {BBMOD_Exception} If an error occurs during the mesh building
+	/// process.
+	///
+	/// @see BBMOD_Mesh
+	/// @see BBMOD_VertexFormat
+	static build = function (_vertexFormat=undefined) {
+		_vertexFormat ??= Vertices[| 0].VertexFormat;
+
+		var _vbuffer = vertex_create_buffer();
+		var _faceCount = ds_list_size(Faces);
+
+		vertex_begin(_vbuffer, _vertexFormat.Raw);
+		for (var i = 0; i < _faceCount; ++i)
+		{
+			var _ind = Faces[| i];
+			var _vertex = Vertices[| _ind];
+			try
+			{
+				_vertex.to_vertex_buffer(_vbuffer, _vertexFormat);
+			}
+			catch (_err)
+			{
+				vertex_delete_buffer(_vbuffer);
+				throw _err;
+			}
+		}
+		vertex_end(_vbuffer);
+
+		var _mesh = new BBMOD_Mesh(_vertexFormat);
+		_mesh.VertexBuffer = _vbuffer;
+		return _mesh;
+	};
+
+	static destroy = function () {
+		method(self, Super_Class.destroy)();
+		ds_list_destroy(Vertices);
+		ds_list_destroy(Faces);
+	};
 }