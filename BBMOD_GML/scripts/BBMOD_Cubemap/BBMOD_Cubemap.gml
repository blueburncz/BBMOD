/// @enum Enumeration of cube sides, compatible with
/// [Xpanda](https://github.com/GameMakerDiscord/Xpanda)'s cubemap layout.
enum BBMOD_ECubeSide
{
	/// @member Front cube side.
	PosX,
	/// @member Back cube side.
	NegX,
	/// @member Right cube side.
	PosY,
	/// @member Left cube side.
	NegY,
	/// @member Top cube side.
	PosZ,
	/// @member Bottom cube side.
	NegZ,
	/// @member Number of cube sides.
	SIZE,
};

/// @func BBMOD_Cubemap(_resolution)
///
/// @extends BBMOD_Class
///
/// @implements {BBMOD_IRenderTarget}
///
/// @desc A cubemap.
///
/// @param {Real} _resolution A resolution of single cubemap side. Must be power
/// of 2!
function BBMOD_Cubemap(_resolution)
	: BBMOD_Class() constructor
{
	BBMOD_CLASS_GENERATED_BODY;

	implement(BBMOD_IRenderTarget);

	static Class_destroy = destroy;

	/// @var {Array} The position of the cubemap in the world space.
	/// @see BBMOD_Cubemap.get_view_matrix
	Position = new BBMOD_Vec3();

	/// @var {Real} Distance to the near clipping plane used in the cubemap's
	/// projection matrix. Defaults to `0.1`.
	/// @see BBMOD_Cubemap.get_projection_matrix
	ZNear = 0.1;

	/// @var {Real} Distance to the far clipping plane used in the cubemap's
	/// projection matrix. Defaults to `8192`.
	/// @see BBMOD_Cubemap.get_projection_matrix
	ZFar = 8192.0;

	/// @var {Real} The format of created surfaces. Use one of the `surface_`
	/// constants. Default value is `surface_rgba8unorm`.
	/// @see BBMOD_Cubemap.Sides
	/// @see BBMOD_Cubemap.Surface
	/// @see BBMOD_Cubemap.SurfaceOctahedron
	Format = surface_rgba8unorm;

	/// @var {Array<Id.Surface>} An array of surfaces.
	/// @readonly
<<<<<<< HEAD
	Sides = array_create(BBMOD_ECubeSide.SIZE, noone);

=======
	Sides = array_create(BBMOD_ECubeSide.SIZE, -1);

>>>>>>> 82ad33d6
	/// @var {Id.Surface} A single surface containing all cubemap sides.
	/// This can be passed as uniform to a shader for cubemapping.
	/// @see BBMOD_Cubemap.to_single_surface
	/// @readonly
<<<<<<< HEAD
	Surface = noone;

	/// @var {Id.Surface} A surface with the cubemap converted into an
	/// octahedral map.
	/// @see BBMOD_Cubemap.to_octahedron
	/// @readonly
	SurfaceOctahedron = -1;

=======
	Surface = -1;

>>>>>>> 82ad33d6
	/// @var {Real} A resolution of single cubemap side. Must be power of two.
	/// @readonly
	Resolution = _resolution;

	/// @var {Real} An index of a side that we are currently rendering to.
	/// Contains values from {@link BBMOD_ECubeSide}.
	/// @see BBMOD_Cubemap.set_target
	/// @private
	__renderTo = 0;

	/// @var {Struct.BBMOD_Vec3}
	/// @private
	__camPosBackup = undefined;

	/// @var {Id.Camera}
	/// @private
	static __camera = camera_create();

	/// @var {Id.Camera}
	/// @private
	static __camera2D = camera_create();

	/// @func get_surface(_side)
	///
	/// @desc Gets a surface for given cubemap side. If the surface is corrupted,
	/// then a new one is created.
	///
	/// @param {Real} _side The cubemap side.
	///
	/// @return {Id.Surface} The surface.
	///
	/// @see BBMOD_ECubeSide
	static get_surface = function (_side) {
		var _surOld = Sides[_side];
		var _sur = bbmod_surface_check(_surOld, Resolution, Resolution, Format);
		if (_sur != _surOld)
		{
			Sides[@ _side] = _sur;
		}
		return _sur;
	};

	/// @func to_single_surface([_clearColor[, _clearAlpha]])
	///
	/// @desc Puts all faces of the cubemap into a single surface.
	///
	/// @param {Real} [_clearColor] The color to clear the target surface with
	/// before the cubemap is rendered into it. Defaults to `c_black`.
	/// @param {Real} [_clearAlpha] The alpha to clear the targe surface with
	/// before the cubemap is rendered into it. Defaults to 1.
	///
	/// @see BBMOD_Cubemap.Surface
	static to_single_surface = function (_clearColor=c_black, _clearAlpha=1) {
		var _width = Resolution * 8;
		var _height = Resolution;
		var _world = matrix_get(matrix_world);
		gpu_push_state();
		gpu_set_state(bbmod_gpu_get_default_state());
		matrix_set(matrix_world, matrix_build_identity());
		Surface = bbmod_surface_check(Surface, _width, _height, Format);
		surface_set_target(Surface);
		draw_clear_alpha(_clearColor, _clearAlpha);
		camera_set_view_size(__camera2D, _width, _height);
		camera_apply(__camera2D);
		var _x = 0;
		var i = 0;
		repeat (BBMOD_ECubeSide.SIZE)
		{
			draw_surface(Sides[i++], _x, 0);
			_x += Resolution;
		}
		surface_reset_target();
		matrix_set(matrix_world, _world);
		gpu_pop_state();
	};

	/// @func to_octahedron([_clearColor[, _clearAlpha]])
	///
	/// @desc Converts the cubmap into an octahedral map.
	///
	/// @param {Real} [_clearColor] The color to clear the target surface with
	/// before the cubemap is rendered into it. Defaults to `c_black`.
	/// @param {Real} [_clearAlpha] The alpha to clear the targe surface with
	/// before the cubemap is rendered into it. Defaults to 1.
	///
	/// @note You must use {@link BBMOD_Cubemap.to_single_surface} first for
	/// this method to work!
	///
	/// @see BBMOD_Cubemap.SurfaceOctahedron
	static to_octahedron = function (_clearColor=c_black, _clearAlpha=1) {
		var _world = matrix_get(matrix_world);
		SurfaceOctahedron = bbmod_surface_check(SurfaceOctahedron, Resolution, Resolution, Format);
		gpu_push_state();
		gpu_set_state(bbmod_gpu_get_default_state());
		gpu_set_tex_filter(true);
		matrix_set(matrix_world, matrix_build_identity());
		surface_set_target(SurfaceOctahedron);
		draw_clear_alpha(_clearColor, _clearAlpha);
		camera_set_view_size(__camera2D, Resolution, Resolution);
		camera_apply(__camera2D);
		shader_set(__BBMOD_ShCubemapToOctahedron);
		shader_set_uniform_f(
			shader_get_uniform(__BBMOD_ShCubemapToOctahedron, "u_vTexel"),
			1 / Resolution,
			1 / Resolution);
		draw_surface_stretched(Surface, 0, 0, Resolution, Resolution);
		shader_reset();
		surface_reset_target();
		matrix_set(matrix_world, _world);
		gpu_pop_state();
	};

	/// @func prefilter_ibl()
	///
	/// @desc
	///
	/// @return {Asset.GMSprite}
	static prefilter_ibl = function () {
		var _x = 0;

		gpu_push_state();
		gpu_set_state(bbmod_gpu_get_default_state());
		gpu_set_tex_filter(true);
		gpu_set_blendenable(false);

		var _width = Resolution * 8;
		var _height = Resolution;
		var _world = matrix_get(matrix_world);
		var _surface = surface_create(_width, _height);
		surface_set_target(_surface);

		matrix_set(matrix_world, matrix_build_identity());
		camera_set_view_size(__camera2D, _width, _height);
		camera_apply(__camera2D);

		shader_set(__BBMOD_ShPrefilterSpecular);
		var _uRoughness = shader_get_uniform(__BBMOD_ShPrefilterSpecular, "u_fRoughness");
		for (var i = 0; i <= 6; ++i)
		{
			shader_set_uniform_f(_uRoughness, i / 6);
			draw_surface(SurfaceOctahedron, _x, 0);
			_x += Resolution;
		}
		shader_reset();

		shader_set(__BBMOD_ShPrefilterDiffuse);
		draw_surface(SurfaceOctahedron, _x, 0);
		_x += Resolution;
		shader_reset();

		surface_reset_target();

		gpu_pop_state();
		matrix_set(matrix_world, _world);

		var _sprite = sprite_create_from_surface(_surface, 0, 0, _width, _height, false, false, 0, 0);
		surface_free(_surface);
		return _sprite;
	};

	/// @func get_view_matrix(_side)
	///
	/// @desc Creates a view matrix for given cubemap side.
	///
	/// @param {Real} _side The cubemap side. Use values from
	/// {@link BBMOD_ECubeSide}.
	///
	/// @return {Array<Real>} The created view matrix.
	static get_view_matrix = function (_side) {
		var _negEye = Position.Scale(-1.0);
		var _x, _y, _z;

		switch (_side)
		{
		case BBMOD_ECubeSide.PosX:
			_x = new BBMOD_Vec3(0.0, +1.0, 0.0);
			_y = new BBMOD_Vec3(0.0, 0.0, +1.0);
			_z = new BBMOD_Vec3(+1.0, 0.0, 0.0);
			break;

		case BBMOD_ECubeSide.NegX:
			_x = new BBMOD_Vec3(0.0, -1.0, 0.0);
			_y = new BBMOD_Vec3(0.0, 0.0, +1.0);
			_z = new BBMOD_Vec3(-1.0, 0.0, 0.0);
			break;

		case BBMOD_ECubeSide.PosY:
			_x = new BBMOD_Vec3(-1.0, 0.0, 0.0);
			_y = new BBMOD_Vec3(0.0, 0.0, +1.0);
			_z = new BBMOD_Vec3(0.0, +1.0, 0.0);
			break;

		case BBMOD_ECubeSide.NegY:
			_x = new BBMOD_Vec3(+1.0, 0.0, 0.0);
			_y = new BBMOD_Vec3(0.0, 0.0, +1.0);
			_z = new BBMOD_Vec3(0.0, -1.0, 0.0);
			break;

		case BBMOD_ECubeSide.PosZ:
			_x = new BBMOD_Vec3(0.0, +1.0, 0.0);
			_y = new BBMOD_Vec3(-1.0, 0.0, 0.0);
			_z = new BBMOD_Vec3(0.0, 0.0, +1.0);
			break;

		case BBMOD_ECubeSide.NegZ:
			_x = new BBMOD_Vec3(0.0, +1.0, 0.0);
			_y = new BBMOD_Vec3(+1.0, 0.0, 0.0);
			_z = new BBMOD_Vec3(0.0, 0.0, -1.0);
			break;
		}

		camera_set_view_mat(__camera, [
			_x.X, _y.X, _z.X, 0.0,
			_x.Y, _y.Y, _z.Y, 0.0,
			_x.Z, _y.Z, _z.Z, 0.0,
			_x.Dot(_negEye), _y.Dot(_negEye), _z.Dot(_negEye), 1.0
		]);
		return camera_get_view_mat(__camera);
	}

	/// @func get_projection_matrix()
	///
	/// @desc Creates a projection matrix for the cubemap.
	///
	/// @return {Array<Real>} The created projection matrix.
	static get_projection_matrix = function () {
		gml_pragma("forceinline");
		camera_set_proj_mat(__camera, matrix_build_projection_perspective_fov(-90.0, -1.0, ZNear, ZFar));
		return camera_get_proj_mat(__camera);
	};

	/// @func set_target()
	///
	/// @desc Sets next cubemap side surface as the render target and sets
	/// the current view and projection matrices appropriately.
	///
	/// @return {Bool} Returns `true` if the render target was set or `false`
	/// if all cubemap sides were iterated through.
	///
	/// @example
	/// ```gml
	/// while (cubemap.set_target())
	/// {
	///     draw_clear(c_black);
	///     // Render to cubemap here...
	///     cubemap.reset_target();
	/// }
	/// ```
	///
	/// @note This also sets the camera position using {@link bbmod_camera_set_position}
	/// and it is reset back to its original value when the `reset_target` method
	/// is called.
	///
	/// @see BBMOD_IRenderTarget.reset_target
	static set_target = function () {
		var _renderTo = __renderTo++;
		if (_renderTo < BBMOD_ECubeSide.SIZE)
		{
			__camPosBackup = bbmod_camera_get_position();
			bbmod_camera_set_position(Position);
			surface_set_target(get_surface(_renderTo));
			matrix_set(matrix_view, get_view_matrix(_renderTo));
			matrix_set(matrix_projection, get_projection_matrix());
			return true;
		}
		__renderTo = 0;
		return false;
	};

	static reset_target = function () {
		gml_pragma("forceinline");
		bbmod_camera_set_position(__camPosBackup);
		surface_reset_target();
		return self;
	};

	/// @func draw_cross(_x, _y[, _scale])
	///
	/// @desc Draws a cubemap cross at given position.
	///
	/// @param {Real} _x The X position to draw the cubemap at.
	/// @param {Real} _y The Y position to draw the cubemap at.
	/// @param {Real} [_scale] The scale of the cubemap. Default value is 1.
	///
	/// @return {Struct.BBMOD_Cubemap} Returns `self`.
	static draw_cross = function (_x, _y, _scale=1.0) {
		var _s = Resolution * _scale;
		_y += _s;
		draw_surface_stretched(get_surface(BBMOD_ECubeSide.NegX), _x, _y, _s, _s); _x += _s;
		draw_surface_stretched(get_surface(BBMOD_ECubeSide.NegY), _x, _y, _s, _s); _x += _s;
		draw_surface_stretched(get_surface(BBMOD_ECubeSide.PosZ), _x, _y - _s, _s, _s);
		draw_surface_stretched(get_surface(BBMOD_ECubeSide.NegZ), _x, _y + _s, _s, _s);
		draw_surface_stretched(get_surface(BBMOD_ECubeSide.PosX), _x, _y, _s, _s); _x += _s;
		draw_surface_stretched(get_surface(BBMOD_ECubeSide.PosY), _x, _y, _s, _s); _x += _s;
		return self;
	};

	static destroy = function () {
		Class_destroy();
		var i = 0;
		repeat (BBMOD_ECubeSide.SIZE)
		{
			var _surface = Sides[i++];
			if (surface_exists(_surface))
			{
				surface_free(_surface);
			}
		}
		if (surface_exists(Surface))
		{
			surface_free(Surface);
		}
		if (surface_exists(SurfaceOctahedron))
		{
			surface_free(SurfaceOctahedron);
		}
		return undefined;
	};
}
<|MERGE_RESOLUTION|>--- conflicted
+++ resolved
@@ -1,405 +1,395 @@
-/// @enum Enumeration of cube sides, compatible with
-/// [Xpanda](https://github.com/GameMakerDiscord/Xpanda)'s cubemap layout.
-enum BBMOD_ECubeSide
-{
-	/// @member Front cube side.
-	PosX,
-	/// @member Back cube side.
-	NegX,
-	/// @member Right cube side.
-	PosY,
-	/// @member Left cube side.
-	NegY,
-	/// @member Top cube side.
-	PosZ,
-	/// @member Bottom cube side.
-	NegZ,
-	/// @member Number of cube sides.
-	SIZE,
-};
-
-/// @func BBMOD_Cubemap(_resolution)
-///
-/// @extends BBMOD_Class
-///
-/// @implements {BBMOD_IRenderTarget}
-///
-/// @desc A cubemap.
-///
-/// @param {Real} _resolution A resolution of single cubemap side. Must be power
-/// of 2!
-function BBMOD_Cubemap(_resolution)
-	: BBMOD_Class() constructor
-{
-	BBMOD_CLASS_GENERATED_BODY;
-
-	implement(BBMOD_IRenderTarget);
-
-	static Class_destroy = destroy;
-
-	/// @var {Array} The position of the cubemap in the world space.
-	/// @see BBMOD_Cubemap.get_view_matrix
-	Position = new BBMOD_Vec3();
-
-	/// @var {Real} Distance to the near clipping plane used in the cubemap's
-	/// projection matrix. Defaults to `0.1`.
-	/// @see BBMOD_Cubemap.get_projection_matrix
-	ZNear = 0.1;
-
-	/// @var {Real} Distance to the far clipping plane used in the cubemap's
-	/// projection matrix. Defaults to `8192`.
-	/// @see BBMOD_Cubemap.get_projection_matrix
-	ZFar = 8192.0;
-
-	/// @var {Real} The format of created surfaces. Use one of the `surface_`
-	/// constants. Default value is `surface_rgba8unorm`.
-	/// @see BBMOD_Cubemap.Sides
-	/// @see BBMOD_Cubemap.Surface
-	/// @see BBMOD_Cubemap.SurfaceOctahedron
-	Format = surface_rgba8unorm;
-
-	/// @var {Array<Id.Surface>} An array of surfaces.
-	/// @readonly
-<<<<<<< HEAD
-	Sides = array_create(BBMOD_ECubeSide.SIZE, noone);
-
-=======
-	Sides = array_create(BBMOD_ECubeSide.SIZE, -1);
-
->>>>>>> 82ad33d6
-	/// @var {Id.Surface} A single surface containing all cubemap sides.
-	/// This can be passed as uniform to a shader for cubemapping.
-	/// @see BBMOD_Cubemap.to_single_surface
-	/// @readonly
-<<<<<<< HEAD
-	Surface = noone;
-
-	/// @var {Id.Surface} A surface with the cubemap converted into an
-	/// octahedral map.
-	/// @see BBMOD_Cubemap.to_octahedron
-	/// @readonly
-	SurfaceOctahedron = -1;
-
-=======
-	Surface = -1;
-
->>>>>>> 82ad33d6
-	/// @var {Real} A resolution of single cubemap side. Must be power of two.
-	/// @readonly
-	Resolution = _resolution;
-
-	/// @var {Real} An index of a side that we are currently rendering to.
-	/// Contains values from {@link BBMOD_ECubeSide}.
-	/// @see BBMOD_Cubemap.set_target
-	/// @private
-	__renderTo = 0;
-
-	/// @var {Struct.BBMOD_Vec3}
-	/// @private
-	__camPosBackup = undefined;
-
-	/// @var {Id.Camera}
-	/// @private
-	static __camera = camera_create();
-
-	/// @var {Id.Camera}
-	/// @private
-	static __camera2D = camera_create();
-
-	/// @func get_surface(_side)
-	///
-	/// @desc Gets a surface for given cubemap side. If the surface is corrupted,
-	/// then a new one is created.
-	///
-	/// @param {Real} _side The cubemap side.
-	///
-	/// @return {Id.Surface} The surface.
-	///
-	/// @see BBMOD_ECubeSide
-	static get_surface = function (_side) {
-		var _surOld = Sides[_side];
-		var _sur = bbmod_surface_check(_surOld, Resolution, Resolution, Format);
-		if (_sur != _surOld)
-		{
-			Sides[@ _side] = _sur;
-		}
-		return _sur;
-	};
-
-	/// @func to_single_surface([_clearColor[, _clearAlpha]])
-	///
-	/// @desc Puts all faces of the cubemap into a single surface.
-	///
-	/// @param {Real} [_clearColor] The color to clear the target surface with
-	/// before the cubemap is rendered into it. Defaults to `c_black`.
-	/// @param {Real} [_clearAlpha] The alpha to clear the targe surface with
-	/// before the cubemap is rendered into it. Defaults to 1.
-	///
-	/// @see BBMOD_Cubemap.Surface
-	static to_single_surface = function (_clearColor=c_black, _clearAlpha=1) {
-		var _width = Resolution * 8;
-		var _height = Resolution;
-		var _world = matrix_get(matrix_world);
-		gpu_push_state();
-		gpu_set_state(bbmod_gpu_get_default_state());
-		matrix_set(matrix_world, matrix_build_identity());
-		Surface = bbmod_surface_check(Surface, _width, _height, Format);
-		surface_set_target(Surface);
-		draw_clear_alpha(_clearColor, _clearAlpha);
-		camera_set_view_size(__camera2D, _width, _height);
-		camera_apply(__camera2D);
-		var _x = 0;
-		var i = 0;
-		repeat (BBMOD_ECubeSide.SIZE)
-		{
-			draw_surface(Sides[i++], _x, 0);
-			_x += Resolution;
-		}
-		surface_reset_target();
-		matrix_set(matrix_world, _world);
-		gpu_pop_state();
-	};
-
-	/// @func to_octahedron([_clearColor[, _clearAlpha]])
-	///
-	/// @desc Converts the cubmap into an octahedral map.
-	///
-	/// @param {Real} [_clearColor] The color to clear the target surface with
-	/// before the cubemap is rendered into it. Defaults to `c_black`.
-	/// @param {Real} [_clearAlpha] The alpha to clear the targe surface with
-	/// before the cubemap is rendered into it. Defaults to 1.
-	///
-	/// @note You must use {@link BBMOD_Cubemap.to_single_surface} first for
-	/// this method to work!
-	///
-	/// @see BBMOD_Cubemap.SurfaceOctahedron
-	static to_octahedron = function (_clearColor=c_black, _clearAlpha=1) {
-		var _world = matrix_get(matrix_world);
-		SurfaceOctahedron = bbmod_surface_check(SurfaceOctahedron, Resolution, Resolution, Format);
-		gpu_push_state();
-		gpu_set_state(bbmod_gpu_get_default_state());
-		gpu_set_tex_filter(true);
-		matrix_set(matrix_world, matrix_build_identity());
-		surface_set_target(SurfaceOctahedron);
-		draw_clear_alpha(_clearColor, _clearAlpha);
-		camera_set_view_size(__camera2D, Resolution, Resolution);
-		camera_apply(__camera2D);
-		shader_set(__BBMOD_ShCubemapToOctahedron);
-		shader_set_uniform_f(
-			shader_get_uniform(__BBMOD_ShCubemapToOctahedron, "u_vTexel"),
-			1 / Resolution,
-			1 / Resolution);
-		draw_surface_stretched(Surface, 0, 0, Resolution, Resolution);
-		shader_reset();
-		surface_reset_target();
-		matrix_set(matrix_world, _world);
-		gpu_pop_state();
-	};
-
-	/// @func prefilter_ibl()
-	///
-	/// @desc
-	///
-	/// @return {Asset.GMSprite}
-	static prefilter_ibl = function () {
-		var _x = 0;
-
-		gpu_push_state();
-		gpu_set_state(bbmod_gpu_get_default_state());
-		gpu_set_tex_filter(true);
-		gpu_set_blendenable(false);
-
-		var _width = Resolution * 8;
-		var _height = Resolution;
-		var _world = matrix_get(matrix_world);
-		var _surface = surface_create(_width, _height);
-		surface_set_target(_surface);
-
-		matrix_set(matrix_world, matrix_build_identity());
-		camera_set_view_size(__camera2D, _width, _height);
-		camera_apply(__camera2D);
-
-		shader_set(__BBMOD_ShPrefilterSpecular);
-		var _uRoughness = shader_get_uniform(__BBMOD_ShPrefilterSpecular, "u_fRoughness");
-		for (var i = 0; i <= 6; ++i)
-		{
-			shader_set_uniform_f(_uRoughness, i / 6);
-			draw_surface(SurfaceOctahedron, _x, 0);
-			_x += Resolution;
-		}
-		shader_reset();
-
-		shader_set(__BBMOD_ShPrefilterDiffuse);
-		draw_surface(SurfaceOctahedron, _x, 0);
-		_x += Resolution;
-		shader_reset();
-
-		surface_reset_target();
-
-		gpu_pop_state();
-		matrix_set(matrix_world, _world);
-
-		var _sprite = sprite_create_from_surface(_surface, 0, 0, _width, _height, false, false, 0, 0);
-		surface_free(_surface);
-		return _sprite;
-	};
-
-	/// @func get_view_matrix(_side)
-	///
-	/// @desc Creates a view matrix for given cubemap side.
-	///
-	/// @param {Real} _side The cubemap side. Use values from
-	/// {@link BBMOD_ECubeSide}.
-	///
-	/// @return {Array<Real>} The created view matrix.
-	static get_view_matrix = function (_side) {
-		var _negEye = Position.Scale(-1.0);
-		var _x, _y, _z;
-
-		switch (_side)
-		{
-		case BBMOD_ECubeSide.PosX:
-			_x = new BBMOD_Vec3(0.0, +1.0, 0.0);
-			_y = new BBMOD_Vec3(0.0, 0.0, +1.0);
-			_z = new BBMOD_Vec3(+1.0, 0.0, 0.0);
-			break;
-
-		case BBMOD_ECubeSide.NegX:
-			_x = new BBMOD_Vec3(0.0, -1.0, 0.0);
-			_y = new BBMOD_Vec3(0.0, 0.0, +1.0);
-			_z = new BBMOD_Vec3(-1.0, 0.0, 0.0);
-			break;
-
-		case BBMOD_ECubeSide.PosY:
-			_x = new BBMOD_Vec3(-1.0, 0.0, 0.0);
-			_y = new BBMOD_Vec3(0.0, 0.0, +1.0);
-			_z = new BBMOD_Vec3(0.0, +1.0, 0.0);
-			break;
-
-		case BBMOD_ECubeSide.NegY:
-			_x = new BBMOD_Vec3(+1.0, 0.0, 0.0);
-			_y = new BBMOD_Vec3(0.0, 0.0, +1.0);
-			_z = new BBMOD_Vec3(0.0, -1.0, 0.0);
-			break;
-
-		case BBMOD_ECubeSide.PosZ:
-			_x = new BBMOD_Vec3(0.0, +1.0, 0.0);
-			_y = new BBMOD_Vec3(-1.0, 0.0, 0.0);
-			_z = new BBMOD_Vec3(0.0, 0.0, +1.0);
-			break;
-
-		case BBMOD_ECubeSide.NegZ:
-			_x = new BBMOD_Vec3(0.0, +1.0, 0.0);
-			_y = new BBMOD_Vec3(+1.0, 0.0, 0.0);
-			_z = new BBMOD_Vec3(0.0, 0.0, -1.0);
-			break;
-		}
-
-		camera_set_view_mat(__camera, [
-			_x.X, _y.X, _z.X, 0.0,
-			_x.Y, _y.Y, _z.Y, 0.0,
-			_x.Z, _y.Z, _z.Z, 0.0,
-			_x.Dot(_negEye), _y.Dot(_negEye), _z.Dot(_negEye), 1.0
-		]);
-		return camera_get_view_mat(__camera);
-	}
-
-	/// @func get_projection_matrix()
-	///
-	/// @desc Creates a projection matrix for the cubemap.
-	///
-	/// @return {Array<Real>} The created projection matrix.
-	static get_projection_matrix = function () {
-		gml_pragma("forceinline");
-		camera_set_proj_mat(__camera, matrix_build_projection_perspective_fov(-90.0, -1.0, ZNear, ZFar));
-		return camera_get_proj_mat(__camera);
-	};
-
-	/// @func set_target()
-	///
-	/// @desc Sets next cubemap side surface as the render target and sets
-	/// the current view and projection matrices appropriately.
-	///
-	/// @return {Bool} Returns `true` if the render target was set or `false`
-	/// if all cubemap sides were iterated through.
-	///
-	/// @example
-	/// ```gml
-	/// while (cubemap.set_target())
-	/// {
-	///     draw_clear(c_black);
-	///     // Render to cubemap here...
-	///     cubemap.reset_target();
-	/// }
-	/// ```
-	///
-	/// @note This also sets the camera position using {@link bbmod_camera_set_position}
-	/// and it is reset back to its original value when the `reset_target` method
-	/// is called.
-	///
-	/// @see BBMOD_IRenderTarget.reset_target
-	static set_target = function () {
-		var _renderTo = __renderTo++;
-		if (_renderTo < BBMOD_ECubeSide.SIZE)
-		{
-			__camPosBackup = bbmod_camera_get_position();
-			bbmod_camera_set_position(Position);
-			surface_set_target(get_surface(_renderTo));
-			matrix_set(matrix_view, get_view_matrix(_renderTo));
-			matrix_set(matrix_projection, get_projection_matrix());
-			return true;
-		}
-		__renderTo = 0;
-		return false;
-	};
-
-	static reset_target = function () {
-		gml_pragma("forceinline");
-		bbmod_camera_set_position(__camPosBackup);
-		surface_reset_target();
-		return self;
-	};
-
-	/// @func draw_cross(_x, _y[, _scale])
-	///
-	/// @desc Draws a cubemap cross at given position.
-	///
-	/// @param {Real} _x The X position to draw the cubemap at.
-	/// @param {Real} _y The Y position to draw the cubemap at.
-	/// @param {Real} [_scale] The scale of the cubemap. Default value is 1.
-	///
-	/// @return {Struct.BBMOD_Cubemap} Returns `self`.
-	static draw_cross = function (_x, _y, _scale=1.0) {
-		var _s = Resolution * _scale;
-		_y += _s;
-		draw_surface_stretched(get_surface(BBMOD_ECubeSide.NegX), _x, _y, _s, _s); _x += _s;
-		draw_surface_stretched(get_surface(BBMOD_ECubeSide.NegY), _x, _y, _s, _s); _x += _s;
-		draw_surface_stretched(get_surface(BBMOD_ECubeSide.PosZ), _x, _y - _s, _s, _s);
-		draw_surface_stretched(get_surface(BBMOD_ECubeSide.NegZ), _x, _y + _s, _s, _s);
-		draw_surface_stretched(get_surface(BBMOD_ECubeSide.PosX), _x, _y, _s, _s); _x += _s;
-		draw_surface_stretched(get_surface(BBMOD_ECubeSide.PosY), _x, _y, _s, _s); _x += _s;
-		return self;
-	};
-
-	static destroy = function () {
-		Class_destroy();
-		var i = 0;
-		repeat (BBMOD_ECubeSide.SIZE)
-		{
-			var _surface = Sides[i++];
-			if (surface_exists(_surface))
-			{
-				surface_free(_surface);
-			}
-		}
-		if (surface_exists(Surface))
-		{
-			surface_free(Surface);
-		}
-		if (surface_exists(SurfaceOctahedron))
-		{
-			surface_free(SurfaceOctahedron);
-		}
-		return undefined;
-	};
-}
+/// @enum Enumeration of cube sides, compatible with
+/// [Xpanda](https://github.com/GameMakerDiscord/Xpanda)'s cubemap layout.
+enum BBMOD_ECubeSide
+{
+	/// @member Front cube side.
+	PosX,
+	/// @member Back cube side.
+	NegX,
+	/// @member Right cube side.
+	PosY,
+	/// @member Left cube side.
+	NegY,
+	/// @member Top cube side.
+	PosZ,
+	/// @member Bottom cube side.
+	NegZ,
+	/// @member Number of cube sides.
+	SIZE,
+};
+
+/// @func BBMOD_Cubemap(_resolution)
+///
+/// @extends BBMOD_Class
+///
+/// @implements {BBMOD_IRenderTarget}
+///
+/// @desc A cubemap.
+///
+/// @param {Real} _resolution A resolution of single cubemap side. Must be power
+/// of 2!
+function BBMOD_Cubemap(_resolution)
+	: BBMOD_Class() constructor
+{
+	BBMOD_CLASS_GENERATED_BODY;
+
+	implement(BBMOD_IRenderTarget);
+
+	static Class_destroy = destroy;
+
+	/// @var {Array} The position of the cubemap in the world space.
+	/// @see BBMOD_Cubemap.get_view_matrix
+	Position = new BBMOD_Vec3();
+
+	/// @var {Real} Distance to the near clipping plane used in the cubemap's
+	/// projection matrix. Defaults to `0.1`.
+	/// @see BBMOD_Cubemap.get_projection_matrix
+	ZNear = 0.1;
+
+	/// @var {Real} Distance to the far clipping plane used in the cubemap's
+	/// projection matrix. Defaults to `8192`.
+	/// @see BBMOD_Cubemap.get_projection_matrix
+	ZFar = 8192.0;
+
+	/// @var {Real} The format of created surfaces. Use one of the `surface_`
+	/// constants. Default value is `surface_rgba8unorm`.
+	/// @see BBMOD_Cubemap.Sides
+	/// @see BBMOD_Cubemap.Surface
+	/// @see BBMOD_Cubemap.SurfaceOctahedron
+	Format = surface_rgba8unorm;
+
+	/// @var {Array<Id.Surface>} An array of surfaces.
+	/// @readonly
+	Sides = array_create(BBMOD_ECubeSide.SIZE, -1);
+
+	/// @var {Id.Surface} A single surface containing all cubemap sides.
+	/// This can be passed as uniform to a shader for cubemapping.
+	/// @see BBMOD_Cubemap.to_single_surface
+	/// @readonly
+	Surface = -1;
+
+	/// @var {Id.Surface} A surface with the cubemap converted into an
+	/// octahedral map.
+	/// @see BBMOD_Cubemap.to_octahedron
+	/// @readonly
+	SurfaceOctahedron = -1;
+
+	/// @var {Real} A resolution of single cubemap side. Must be power of two.
+	/// @readonly
+	Resolution = _resolution;
+
+	/// @var {Real} An index of a side that we are currently rendering to.
+	/// Contains values from {@link BBMOD_ECubeSide}.
+	/// @see BBMOD_Cubemap.set_target
+	/// @private
+	__renderTo = 0;
+
+	/// @var {Struct.BBMOD_Vec3}
+	/// @private
+	__camPosBackup = undefined;
+
+	/// @var {Id.Camera}
+	/// @private
+	static __camera = camera_create();
+
+	/// @var {Id.Camera}
+	/// @private
+	static __camera2D = camera_create();
+
+	/// @func get_surface(_side)
+	///
+	/// @desc Gets a surface for given cubemap side. If the surface is corrupted,
+	/// then a new one is created.
+	///
+	/// @param {Real} _side The cubemap side.
+	///
+	/// @return {Id.Surface} The surface.
+	///
+	/// @see BBMOD_ECubeSide
+	static get_surface = function (_side) {
+		var _surOld = Sides[_side];
+		var _sur = bbmod_surface_check(_surOld, Resolution, Resolution, Format);
+		if (_sur != _surOld)
+		{
+			Sides[@ _side] = _sur;
+		}
+		return _sur;
+	};
+
+	/// @func to_single_surface([_clearColor[, _clearAlpha]])
+	///
+	/// @desc Puts all faces of the cubemap into a single surface.
+	///
+	/// @param {Real} [_clearColor] The color to clear the target surface with
+	/// before the cubemap is rendered into it. Defaults to `c_black`.
+	/// @param {Real} [_clearAlpha] The alpha to clear the targe surface with
+	/// before the cubemap is rendered into it. Defaults to 1.
+	///
+	/// @see BBMOD_Cubemap.Surface
+	static to_single_surface = function (_clearColor=c_black, _clearAlpha=1) {
+		var _width = Resolution * 8;
+		var _height = Resolution;
+		var _world = matrix_get(matrix_world);
+		gpu_push_state();
+		gpu_set_state(bbmod_gpu_get_default_state());
+		matrix_set(matrix_world, matrix_build_identity());
+		Surface = bbmod_surface_check(Surface, _width, _height, Format);
+		surface_set_target(Surface);
+		draw_clear_alpha(_clearColor, _clearAlpha);
+		camera_set_view_size(__camera2D, _width, _height);
+		camera_apply(__camera2D);
+		var _x = 0;
+		var i = 0;
+		repeat (BBMOD_ECubeSide.SIZE)
+		{
+			draw_surface(Sides[i++], _x, 0);
+			_x += Resolution;
+		}
+		surface_reset_target();
+		matrix_set(matrix_world, _world);
+		gpu_pop_state();
+	};
+
+	/// @func to_octahedron([_clearColor[, _clearAlpha]])
+	///
+	/// @desc Converts the cubmap into an octahedral map.
+	///
+	/// @param {Real} [_clearColor] The color to clear the target surface with
+	/// before the cubemap is rendered into it. Defaults to `c_black`.
+	/// @param {Real} [_clearAlpha] The alpha to clear the targe surface with
+	/// before the cubemap is rendered into it. Defaults to 1.
+	///
+	/// @note You must use {@link BBMOD_Cubemap.to_single_surface} first for
+	/// this method to work!
+	///
+	/// @see BBMOD_Cubemap.SurfaceOctahedron
+	static to_octahedron = function (_clearColor=c_black, _clearAlpha=1) {
+		var _world = matrix_get(matrix_world);
+		SurfaceOctahedron = bbmod_surface_check(SurfaceOctahedron, Resolution, Resolution, Format);
+		gpu_push_state();
+		gpu_set_state(bbmod_gpu_get_default_state());
+		gpu_set_tex_filter(true);
+		matrix_set(matrix_world, matrix_build_identity());
+		surface_set_target(SurfaceOctahedron);
+		draw_clear_alpha(_clearColor, _clearAlpha);
+		camera_set_view_size(__camera2D, Resolution, Resolution);
+		camera_apply(__camera2D);
+		shader_set(__BBMOD_ShCubemapToOctahedron);
+		shader_set_uniform_f(
+			shader_get_uniform(__BBMOD_ShCubemapToOctahedron, "u_vTexel"),
+			1 / Resolution,
+			1 / Resolution);
+		draw_surface_stretched(Surface, 0, 0, Resolution, Resolution);
+		shader_reset();
+		surface_reset_target();
+		matrix_set(matrix_world, _world);
+		gpu_pop_state();
+	};
+
+	/// @func prefilter_ibl()
+	///
+	/// @desc
+	///
+	/// @return {Asset.GMSprite}
+	static prefilter_ibl = function () {
+		var _x = 0;
+
+		gpu_push_state();
+		gpu_set_state(bbmod_gpu_get_default_state());
+		gpu_set_tex_filter(true);
+		gpu_set_blendenable(false);
+
+		var _width = Resolution * 8;
+		var _height = Resolution;
+		var _world = matrix_get(matrix_world);
+		var _surface = surface_create(_width, _height);
+		surface_set_target(_surface);
+
+		matrix_set(matrix_world, matrix_build_identity());
+		camera_set_view_size(__camera2D, _width, _height);
+		camera_apply(__camera2D);
+
+		shader_set(__BBMOD_ShPrefilterSpecular);
+		var _uRoughness = shader_get_uniform(__BBMOD_ShPrefilterSpecular, "u_fRoughness");
+		for (var i = 0; i <= 6; ++i)
+		{
+			shader_set_uniform_f(_uRoughness, i / 6);
+			draw_surface(SurfaceOctahedron, _x, 0);
+			_x += Resolution;
+		}
+		shader_reset();
+
+		shader_set(__BBMOD_ShPrefilterDiffuse);
+		draw_surface(SurfaceOctahedron, _x, 0);
+		_x += Resolution;
+		shader_reset();
+
+		surface_reset_target();
+
+		gpu_pop_state();
+		matrix_set(matrix_world, _world);
+
+		var _sprite = sprite_create_from_surface(_surface, 0, 0, _width, _height, false, false, 0, 0);
+		surface_free(_surface);
+		return _sprite;
+	};
+
+	/// @func get_view_matrix(_side)
+	///
+	/// @desc Creates a view matrix for given cubemap side.
+	///
+	/// @param {Real} _side The cubemap side. Use values from
+	/// {@link BBMOD_ECubeSide}.
+	///
+	/// @return {Array<Real>} The created view matrix.
+	static get_view_matrix = function (_side) {
+		var _negEye = Position.Scale(-1.0);
+		var _x, _y, _z;
+
+		switch (_side)
+		{
+		case BBMOD_ECubeSide.PosX:
+			_x = new BBMOD_Vec3(0.0, +1.0, 0.0);
+			_y = new BBMOD_Vec3(0.0, 0.0, +1.0);
+			_z = new BBMOD_Vec3(+1.0, 0.0, 0.0);
+			break;
+
+		case BBMOD_ECubeSide.NegX:
+			_x = new BBMOD_Vec3(0.0, -1.0, 0.0);
+			_y = new BBMOD_Vec3(0.0, 0.0, +1.0);
+			_z = new BBMOD_Vec3(-1.0, 0.0, 0.0);
+			break;
+
+		case BBMOD_ECubeSide.PosY:
+			_x = new BBMOD_Vec3(-1.0, 0.0, 0.0);
+			_y = new BBMOD_Vec3(0.0, 0.0, +1.0);
+			_z = new BBMOD_Vec3(0.0, +1.0, 0.0);
+			break;
+
+		case BBMOD_ECubeSide.NegY:
+			_x = new BBMOD_Vec3(+1.0, 0.0, 0.0);
+			_y = new BBMOD_Vec3(0.0, 0.0, +1.0);
+			_z = new BBMOD_Vec3(0.0, -1.0, 0.0);
+			break;
+
+		case BBMOD_ECubeSide.PosZ:
+			_x = new BBMOD_Vec3(0.0, +1.0, 0.0);
+			_y = new BBMOD_Vec3(-1.0, 0.0, 0.0);
+			_z = new BBMOD_Vec3(0.0, 0.0, +1.0);
+			break;
+
+		case BBMOD_ECubeSide.NegZ:
+			_x = new BBMOD_Vec3(0.0, +1.0, 0.0);
+			_y = new BBMOD_Vec3(+1.0, 0.0, 0.0);
+			_z = new BBMOD_Vec3(0.0, 0.0, -1.0);
+			break;
+		}
+
+		camera_set_view_mat(__camera, [
+			_x.X, _y.X, _z.X, 0.0,
+			_x.Y, _y.Y, _z.Y, 0.0,
+			_x.Z, _y.Z, _z.Z, 0.0,
+			_x.Dot(_negEye), _y.Dot(_negEye), _z.Dot(_negEye), 1.0
+		]);
+		return camera_get_view_mat(__camera);
+	}
+
+	/// @func get_projection_matrix()
+	///
+	/// @desc Creates a projection matrix for the cubemap.
+	///
+	/// @return {Array<Real>} The created projection matrix.
+	static get_projection_matrix = function () {
+		gml_pragma("forceinline");
+		camera_set_proj_mat(__camera, matrix_build_projection_perspective_fov(-90.0, -1.0, ZNear, ZFar));
+		return camera_get_proj_mat(__camera);
+	};
+
+	/// @func set_target()
+	///
+	/// @desc Sets next cubemap side surface as the render target and sets
+	/// the current view and projection matrices appropriately.
+	///
+	/// @return {Bool} Returns `true` if the render target was set or `false`
+	/// if all cubemap sides were iterated through.
+	///
+	/// @example
+	/// ```gml
+	/// while (cubemap.set_target())
+	/// {
+	///     draw_clear(c_black);
+	///     // Render to cubemap here...
+	///     cubemap.reset_target();
+	/// }
+	/// ```
+	///
+	/// @note This also sets the camera position using {@link bbmod_camera_set_position}
+	/// and it is reset back to its original value when the `reset_target` method
+	/// is called.
+	///
+	/// @see BBMOD_IRenderTarget.reset_target
+	static set_target = function () {
+		var _renderTo = __renderTo++;
+		if (_renderTo < BBMOD_ECubeSide.SIZE)
+		{
+			__camPosBackup = bbmod_camera_get_position();
+			bbmod_camera_set_position(Position);
+			surface_set_target(get_surface(_renderTo));
+			matrix_set(matrix_view, get_view_matrix(_renderTo));
+			matrix_set(matrix_projection, get_projection_matrix());
+			return true;
+		}
+		__renderTo = 0;
+		return false;
+	};
+
+	static reset_target = function () {
+		gml_pragma("forceinline");
+		bbmod_camera_set_position(__camPosBackup);
+		surface_reset_target();
+		return self;
+	};
+
+	/// @func draw_cross(_x, _y[, _scale])
+	///
+	/// @desc Draws a cubemap cross at given position.
+	///
+	/// @param {Real} _x The X position to draw the cubemap at.
+	/// @param {Real} _y The Y position to draw the cubemap at.
+	/// @param {Real} [_scale] The scale of the cubemap. Default value is 1.
+	///
+	/// @return {Struct.BBMOD_Cubemap} Returns `self`.
+	static draw_cross = function (_x, _y, _scale=1.0) {
+		var _s = Resolution * _scale;
+		_y += _s;
+		draw_surface_stretched(get_surface(BBMOD_ECubeSide.NegX), _x, _y, _s, _s); _x += _s;
+		draw_surface_stretched(get_surface(BBMOD_ECubeSide.NegY), _x, _y, _s, _s); _x += _s;
+		draw_surface_stretched(get_surface(BBMOD_ECubeSide.PosZ), _x, _y - _s, _s, _s);
+		draw_surface_stretched(get_surface(BBMOD_ECubeSide.NegZ), _x, _y + _s, _s, _s);
+		draw_surface_stretched(get_surface(BBMOD_ECubeSide.PosX), _x, _y, _s, _s); _x += _s;
+		draw_surface_stretched(get_surface(BBMOD_ECubeSide.PosY), _x, _y, _s, _s); _x += _s;
+		return self;
+	};
+
+	static destroy = function () {
+		Class_destroy();
+		var i = 0;
+		repeat (BBMOD_ECubeSide.SIZE)
+		{
+			var _surface = Sides[i++];
+			if (surface_exists(_surface))
+			{
+				surface_free(_surface);
+			}
+		}
+		if (surface_exists(Surface))
+		{
+			surface_free(Surface);
+		}
+		if (surface_exists(SurfaceOctahedron))
+		{
+			surface_free(SurfaceOctahedron);
+		}
+		return undefined;
+	};
+}