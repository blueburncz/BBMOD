--- conflicted
+++ resolved
@@ -1,220 +1,197 @@
-/// @module Core
-
-/// @func BBMOD_DefaultRenderer()
-///
-/// @extends BBMOD_BaseRenderer
-///
-/// @desc A forward renderer. Implemented render passes are:
-/// {@link BBMOD_ERenderPass.ReflectionCapture},
-/// {@link BBMOD_ERenderPass.Id},
-/// {@link BBMOD_ERenderPass.Shadows},
-/// {@link BBMOD_ERenderPass.DepthOnly},
-/// {@link BBMOD_ERenderPass.Forward} and
-/// {@link BBMOD_ERenderPass.Alpha}.
-///
-/// @example
-/// Following code is a typical use of the renderer.
-/// ```gml
-/// /// @desc Create event
-/// renderer = new BBMOD_DefaultRenderer();
-/// renderer.UseAppSurface = true;
-/// renderer.EnableShadows = true;
-///
-/// camera = new BBMOD_Camera();
-/// camera.FollowObject = OPlayer;
-///
-/// /// @desc Step event
-/// camera.set_mouselook(true);
-/// camera.update(delta_time);
-/// renderer.update(delta_time);
-///
-/// /// @desc Draw event
-/// camera.apply();
-/// renderer.render();
-///
-/// /// @desc Post-Draw event
-/// renderer.present();
-///
-/// /// @desc Clean Up event
-/// renderer = renderer.destroy();
-/// ```
-///
-/// @see BBMOD_IRenderable
-/// @see BBMOD_Camera
-
-function BBMOD_DefaultRenderer()
-	: BBMOD_BaseRenderer() constructor
-{
-	static BaseRenderer_destroy = destroy;
-
-	/// @var {Bool} Enables rendering scene depth into a depth buffer during the
-	/// {@link BBMOD_ERenderPass.DepthOnly} render pass pass. Defaults to `false`.
-	EnableGBuffer = false;
-
-	/// @var {Real} Resolution multiplier for the depth buffer surface. Defaults
-	/// to 1.
-	GBufferScale = 1.0;
-
-	/// @var {Id.Surface} The G-buffer surface.
-	/// @private
-	__surDepthBuffer = -1;
-
-	static render = function (_clearQueues=true)
-	{
-		global.__bbmodRendererCurrent = self;
-
-		static _renderQueues = bbmod_render_queues_get();
-
-		var _world = matrix_get(matrix_world);
-		var _view = matrix_get(matrix_view);
-		var _projection = matrix_get(matrix_projection);
-		var _renderWidth = get_render_width();
-		var _renderHeight = get_render_height();
-
-		var i = 0;
-		repeat (array_length(Renderables))
-		{
-			with (Renderables[i++])
-			{
-				render();
-			}
-		}
-
-		////////////////////////////////////////////////////////////////////////
-		//
-		// Reflection probes
-		//
-		__render_reflection_probes();
-
-		////////////////////////////////////////////////////////////////////////
-		//
-		// Edit mode
-		//
-		__render_gizmo_and_instance_ids();
-
-		////////////////////////////////////////////////////////////////////////
-		//
-		// Shadow map
-		//
-		__render_shadowmaps();
-
-		bbmod_shader_set_global_f(BBMOD_U_ZFAR, bbmod_camera_get_zfar());
-
-		////////////////////////////////////////////////////////////////////////
-		//
-		// G-buffer pass
-		//
-		if (EnableGBuffer)
-		{
-			var _width = _renderWidth * GBufferScale;
-			var _height = _renderHeight * GBufferScale;
-
-			__surDepthBuffer = bbmod_surface_check(__surDepthBuffer, _width, _height, surface_rgba8unorm, true);
-
-			surface_set_target(__surDepthBuffer);
-			draw_clear(c_white);
-			matrix_set(matrix_view, _view);
-			matrix_set(matrix_projection, _projection);
-			bbmod_render_pass_set(BBMOD_ERenderPass.DepthOnly);
-			var _rqi = 0;
-			repeat (array_length(_renderQueues))
-			{
-				_renderQueues[_rqi++].submit();
-			}
-			surface_reset_target();
-		}
-		bbmod_material_reset();
-
-		////////////////////////////////////////////////////////////////////////
-		//
-		// SSAO
-		//
-<<<<<<< HEAD
-		if (EnableGBuffer)
-		{
-			__render_ssao(__surDepthBuffer, _projection);
-		}
-=======
-		if (EnableGBuffer && EnableSSAO)
-		{
-			var _width = _renderWidth * SSAOScale;
-			var _height = _renderHeight * SSAOScale;
-
-			__surSSAO = bbmod_surface_check(__surSSAO, _width, _height, surface_rgba8unorm, false);
-			__surWork = bbmod_surface_check(__surWork, _width, _height, surface_rgba8unorm, false);
-
-			bbmod_ssao_draw(SSAORadius * SSAOScale, SSAOPower, SSAOAngleBias,
-				SSAODepthRange, __surSSAO, __surWork, __surDepthBuffer, _projection,
-				bbmod_camera_get_zfar(), SSAOSelfOcclusionBias, SSAOBlurDepthRange);
-
-			bbmod_shader_set_global_sampler(
-				BBMOD_U_SSAO, surface_get_texture(__surSSAO));
-		}
-		else
-		{
-			bbmod_shader_set_global_sampler(
-				BBMOD_U_SSAO, sprite_get_texture(BBMOD_SprWhite, 0));
-		}
->>>>>>> 0bb96447
-
-		////////////////////////////////////////////////////////////////////////
-		//
-		// Forward pass
-		//
-		bbmod_shader_set_global_sampler(BBMOD_U_GBUFFER, EnableGBuffer
-			? surface_get_texture(__surDepthBuffer)
-			: sprite_get_texture(BBMOD_SprWhite, 0));
-
-		matrix_set(matrix_view, _view);
-		matrix_set(matrix_projection, _projection);
-
-		bbmod_render_pass_set(BBMOD_ERenderPass.Forward);
-
-		var _rqi = 0;
-		repeat (array_length(_renderQueues))
-		{
-			_renderQueues[_rqi++].submit();
-		}
-		bbmod_material_reset();
-
-		////////////////////////////////////////////////////////////////////////
-		//
-		// Alpha pass
-		//
-		bbmod_render_pass_set(BBMOD_ERenderPass.Alpha);
-
-		_rqi = 0;
-		repeat (array_length(_renderQueues))
-		{
-			var _queue = _renderQueues[_rqi++].submit();
-			if (_clearQueues)
-			{
-				_queue.clear();
-			}
-		}
-		bbmod_material_reset();
-
-		// Reset render pass back to Forward at the end!
-		bbmod_render_pass_set(BBMOD_ERenderPass.Forward);
-
-		// Unset in case it gets destroyed when the room changes etc.
-		bbmod_shader_unset_global(BBMOD_U_SHADOWMAP);
-		bbmod_shader_unset_global(BBMOD_U_SSAO);
-		bbmod_shader_unset_global(BBMOD_U_GBUFFER);
-
-		matrix_set(matrix_world, _world);
-		return self;
-	};
-
-	static destroy = function ()
-	{
-		BaseRenderer_destroy();
-
-		if (surface_exists(__surDepthBuffer))
-		{
-			surface_free(__surDepthBuffer);
-		}
-
-		return undefined;
-	};
-}
+/// @module Core
+
+/// @func BBMOD_DefaultRenderer()
+///
+/// @extends BBMOD_BaseRenderer
+///
+/// @desc A forward renderer. Implemented render passes are:
+/// {@link BBMOD_ERenderPass.ReflectionCapture},
+/// {@link BBMOD_ERenderPass.Id},
+/// {@link BBMOD_ERenderPass.Shadows},
+/// {@link BBMOD_ERenderPass.DepthOnly},
+/// {@link BBMOD_ERenderPass.Forward} and
+/// {@link BBMOD_ERenderPass.Alpha}.
+///
+/// @example
+/// Following code is a typical use of the renderer.
+/// ```gml
+/// /// @desc Create event
+/// renderer = new BBMOD_DefaultRenderer();
+/// renderer.UseAppSurface = true;
+/// renderer.EnableShadows = true;
+///
+/// camera = new BBMOD_Camera();
+/// camera.FollowObject = OPlayer;
+///
+/// /// @desc Step event
+/// camera.set_mouselook(true);
+/// camera.update(delta_time);
+/// renderer.update(delta_time);
+///
+/// /// @desc Draw event
+/// camera.apply();
+/// renderer.render();
+///
+/// /// @desc Post-Draw event
+/// renderer.present();
+///
+/// /// @desc Clean Up event
+/// renderer = renderer.destroy();
+/// ```
+///
+/// @see BBMOD_IRenderable
+/// @see BBMOD_Camera
+
+function BBMOD_DefaultRenderer()
+	: BBMOD_BaseRenderer() constructor
+{
+	static BaseRenderer_destroy = destroy;
+
+	/// @var {Bool} Enables rendering scene depth into a depth buffer during the
+	/// {@link BBMOD_ERenderPass.DepthOnly} render pass pass. Defaults to `false`.
+	EnableGBuffer = false;
+
+	/// @var {Real} Resolution multiplier for the depth buffer surface. Defaults
+	/// to 1.
+	GBufferScale = 1.0;
+
+	/// @var {Id.Surface} The G-buffer surface.
+	/// @private
+	__surDepthBuffer = -1;
+
+	static render = function (_clearQueues=true)
+	{
+		global.__bbmodRendererCurrent = self;
+
+		static _renderQueues = bbmod_render_queues_get();
+
+		var _world = matrix_get(matrix_world);
+		var _view = matrix_get(matrix_view);
+		var _projection = matrix_get(matrix_projection);
+		var _renderWidth = get_render_width();
+		var _renderHeight = get_render_height();
+
+		var i = 0;
+		repeat (array_length(Renderables))
+		{
+			with (Renderables[i++])
+			{
+				render();
+			}
+		}
+
+		////////////////////////////////////////////////////////////////////////
+		//
+		// Reflection probes
+		//
+		__render_reflection_probes();
+
+		////////////////////////////////////////////////////////////////////////
+		//
+		// Edit mode
+		//
+		__render_gizmo_and_instance_ids();
+
+		////////////////////////////////////////////////////////////////////////
+		//
+		// Shadow map
+		//
+		__render_shadowmaps();
+
+		bbmod_shader_set_global_f(BBMOD_U_ZFAR, bbmod_camera_get_zfar());
+
+		////////////////////////////////////////////////////////////////////////
+		//
+		// G-buffer pass
+		//
+		if (EnableGBuffer)
+		{
+			var _width = _renderWidth * GBufferScale;
+			var _height = _renderHeight * GBufferScale;
+
+			__surDepthBuffer = bbmod_surface_check(__surDepthBuffer, _width, _height, surface_rgba8unorm, true);
+
+			surface_set_target(__surDepthBuffer);
+			draw_clear(c_white);
+			matrix_set(matrix_view, _view);
+			matrix_set(matrix_projection, _projection);
+			bbmod_render_pass_set(BBMOD_ERenderPass.DepthOnly);
+			var _rqi = 0;
+			repeat (array_length(_renderQueues))
+			{
+				_renderQueues[_rqi++].submit();
+			}
+			surface_reset_target();
+		}
+		bbmod_material_reset();
+
+		////////////////////////////////////////////////////////////////////////
+		//
+		// SSAO
+		//
+		if (EnableGBuffer)
+		{
+			__render_ssao(__surDepthBuffer, _projection);
+		}
+
+		////////////////////////////////////////////////////////////////////////
+		//
+		// Forward pass
+		//
+		bbmod_shader_set_global_sampler(BBMOD_U_GBUFFER, EnableGBuffer
+			? surface_get_texture(__surDepthBuffer)
+			: sprite_get_texture(BBMOD_SprWhite, 0));
+
+		matrix_set(matrix_view, _view);
+		matrix_set(matrix_projection, _projection);
+
+		bbmod_render_pass_set(BBMOD_ERenderPass.Forward);
+
+		var _rqi = 0;
+		repeat (array_length(_renderQueues))
+		{
+			_renderQueues[_rqi++].submit();
+		}
+		bbmod_material_reset();
+
+		////////////////////////////////////////////////////////////////////////
+		//
+		// Alpha pass
+		//
+		bbmod_render_pass_set(BBMOD_ERenderPass.Alpha);
+
+		_rqi = 0;
+		repeat (array_length(_renderQueues))
+		{
+			var _queue = _renderQueues[_rqi++].submit();
+			if (_clearQueues)
+			{
+				_queue.clear();
+			}
+		}
+		bbmod_material_reset();
+
+		// Reset render pass back to Forward at the end!
+		bbmod_render_pass_set(BBMOD_ERenderPass.Forward);
+
+		// Unset in case it gets destroyed when the room changes etc.
+		bbmod_shader_unset_global(BBMOD_U_SHADOWMAP);
+		bbmod_shader_unset_global(BBMOD_U_SSAO);
+		bbmod_shader_unset_global(BBMOD_U_GBUFFER);
+
+		matrix_set(matrix_world, _world);
+		return self;
+	};
+
+	static destroy = function ()
+	{
+		BaseRenderer_destroy();
+
+		if (surface_exists(__surDepthBuffer))
+		{
+			surface_free(__surDepthBuffer);
+		}
+
+		return undefined;
+	};
+}