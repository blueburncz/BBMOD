--- conflicted
+++ resolved
@@ -1,469 +1,447 @@
-/// @func BBMOD_Camera()
-///
-/// @desc A camera with support for both orthographic and perspective projection.
-/// While using perspective projection, you can easily switch between first-person
-/// and third-person view. Comes with a mouselook implementation that also works
-/// in HTML5.
-///
-/// @example
-/// ```gml
-/// // Create event
-/// camera = new BBMOD_Camera();
-/// camera.FollowObject = OPlayer;
-/// camera.Zoom = 0.0; // Use 0.0 for FPS, > 0.0 for TPS
-///
-/// // End-Step event
-/// camera.set_mouselook(true);
-/// camera.update(delta_time);
-///
-/// // Draw event
-/// camera.apply();
-/// // Render scene here...
-/// ```
-function BBMOD_Camera() constructor
-{
-	/// @var {camera} An underlying GameMaker camera.
-	/// @readonly
-	Raw = camera_create();
-
-<<<<<<< HEAD
-	/// @var {Real} The camera's exposure value. Defaults to `1`.
-	Exposure = 1;
-=======
-	/// @var {real} The camera's exposure value. Defaults to `1`.
-	Exposure = 1.0;
->>>>>>> a1bdacd1
-
-	/// @var {Struct.BBMOD_Vec3} The camera's positon. Defaults to `[0, 0, 0]`.
-	Position = new BBMOD_Vec3(0.0);
-
-	/// @var {Struct.BBMOD_Vec3} A position where the camera is looking at.
-	/// In FPS mode ({@link BBMOD_Camera.Zoom} equals to 0) this is the camera's
-	/// direction. Defaults to `[1, 0, 0]`.
-	Target = new BBMOD_Vec3(1.0, 0.0, 0.0);
-
-	/// @var {Struct.BBMOD_Vec3} The camera's up vector. Defaults to `[0, 0, 1]`.
-	Up = new BBMOD_Vec3(0.0, 0.0, 1.0);
-
-<<<<<<< HEAD
-	/// @var {Real} The camera's field of view. Defaults to `60`.
-=======
-	/// @var {real} The camera's field of view. Defaults to `60`.
-	/// @note This does not have any effect when {@link BBMOD_Camera.Orthographic}
-	/// is enabled.
->>>>>>> a1bdacd1
-	Fov = 60.0;
-
-	/// @var {Real} The camera's aspect ratio. Defaults to `16 / 9`.
-	AspectRatio = 16.0 / 9.0;
-
-	/// @var {Real} Distance to the near clipping plane. Anything closer to the
-	/// camera than this will not be visible. Defaults to `0.1`.
-	/// @note This can be a negative value if {@link BBMOD_Camera.Orthographic}
-	/// is enabled.
-	ZNear = 0.1;
-
-	/// @var {Real} Distance to the far clipping plane. Anything farther from
-	/// the camera than this will not be visible. Defaults to `32768`.
-	ZFar = 32768.0;
-
-<<<<<<< HEAD
-	/// @var {Id.Instance/Undefined} An id of an instance to follow or
-	/// `undefined`. The object must have a `z` variable (position on the z
-	/// axis) defined! Defaults to `undefined`.
-=======
-	/// @var {bool} Use `true` to enable orthographic projection. Defaults to
-	/// `false` (perspective projection).
-	Orthographic = false;
-
-	/// @var {real} The width of the orthographic projection. Height is computed
-	/// using {@link BBMOD_Camera.AspectRatio}. Defaults to the window's width.
-	/// @see BBMOD_Camera.Orthographic
-	Width = window_get_width();
-
-	/// @var {uint/undefined} An id of an instance to follow or `undefined`. The
-	/// object must have a `z` variable (position on the z axis) defined!
-	/// Defaults to `undefined`.
->>>>>>> a1bdacd1
-	FollowObject = undefined;
-
-	/// @var {Bool} Used to determine change of the object to follow.
-	/// @private
-	FollowObjectLast = undefined;
-
-	/// @var {Function/Undefined} A function which remaps value in range `0..1`
-	/// to a different `0..1` value. This is used to control the follow curve.
-	/// If not defined then `lerp` is used. Defaults to `undefined`.
-	FollowCurve = undefined;
-
-	/// @var {Real} Controls lerp factor between the previous camera position
-	/// and the object it follows. Defaults to `1`, which means the camera is
-	/// immediately moved to its target position.
-	/// {@link BBMOD_Camera.FollowObject} must not be `undefined` for this to
-	/// have any effect.
-	FollowFactor = 1.0;
-
-	/// @var {Struct.BBMOD_Vec3} The camera's offset from its target. Defaults to
-	/// `[0, 0, 0]`.
-	Offset = new BBMOD_Vec3(0.0);
-
-	/// @var {Bool} If `true` then mouselook is enabled. Defaults to `false`.
-	/// @readonly
-	/// @see BBMOD_Camera.set_mouselook
-	MouseLook = false;
-
-	/// @var {Real} Controls the mouselook sensitivity. Defaults to `1`.
-	MouseSensitivity = 1.0;
-
-	/// @var {Struct.BBMOD_Vec2/Undefined} The position on the screen where the cursor
-	/// is locked when {@link BBMOD_Camera.MouseLook} is `true`.
-	/// @private
-	MouseLockAt = undefined;
-
-	/// @var {Real} The camera's horizontal direction. Defaults to `0`.
-	/// @readonly
-	Direction = 0.0;
-
-	/// @var {Real} The camera's vertical direction. Automatically clamped
-	/// between `-89` and `89`. Defaults to `0`.
-	/// @readonly
-	DirectionUp = 0.0;
-
-	/// @var {Real} The camera's distance from its target. Use `0` for a
-	/// first-person camera. Defaults to `0`.
-	Zoom = 0.0;
-
-	/// @var {Bool} If `true` then the camera updates position and orientation
-	/// of the 3D audio listener in the {@link BBMOD_Camera.update_matrices}
-	/// method. Defaults to `true`.
-	AudioListener = true;
-
-	/// @var {real[16]} The `view * projection` matrix.
-	/// @note This is updated each time {@link BBMOD_Camera.update_matrices}
-	/// is called.
-	/// @readonly
-	ViewProjectionMatrix = matrix_build_identity();
-
-	/// @func set_mouselook(_enable)
-	/// @desc Enable/disable mouselook. This locks the mouse cursor at its
-	/// current position when enabled.
-	/// @param {Bool} _enable USe `true` to enable mouselook.
-	/// @return {Struct.BBMOD_Camera} Returns `self`.
-	static set_mouselook = function (_enable) {
-		if (_enable)
-		{
-			if (os_browser != browser_not_a_browser)
-			{
-				bbmod_html5_pointer_lock();
-			}
-			if (MouseLockAt == undefined)
-			{
-				MouseLockAt = new BBMOD_Vec2(
-					window_mouse_get_x(),
-					window_mouse_get_y(),
-				);
-			}
-		}
-		else
-		{
-			MouseLockAt = undefined;
-		}
-		MouseLook = _enable;
-		return self;
-	};
-
-	/// @func update_matrices()
-	/// @desc Recomputes camera's view and projection matrices.
-	/// @return {Struct.BBMOD_Camera} Returns `self`.
-	/// @note This is called automatically in the {@link BBMOD_Camera.update}
-	/// method, so you do not need to call this unless you modify
-	/// {@link BBMOD_Camera.Position} or {@link BBMOD_Camera.Target} after the
-	/// `update` method.
-	/// @example
-	/// ```gml
-	/// /// @desc Step event
-	/// camera.set_mouselook(true);
-	/// camera.update(delta_time);
-	/// if (camera.Position.Z < 0.0)
-	/// {
-	///     camera.Position.Z = 0.0;
-	/// }
-	/// camera.update_matrices();
-	/// ```
-	static update_matrices = function () {
-		gml_pragma("forceinline");
-
-		var _view = matrix_build_lookat(
-			Position.X, Position.Y, Position.Z,
-			Target.X, Target.Y, Target.Z,
-			Up.X, Up.Y, Up.Z);
-		camera_set_view_mat(Raw, _view);
-
-		var _proj = Orthographic
-			? matrix_build_projection_ortho(Width, -Width / AspectRatio, ZNear, ZFar)
-			: matrix_build_projection_perspective_fov(
-				-Fov, -AspectRatio, ZNear, ZFar);
-		camera_set_proj_mat(Raw, _proj);
-
-		// Note: Using _view and _proj mat straight away leads into a weird result...
-		ViewProjectionMatrix = matrix_multiply(
-			get_view_mat(),
-			get_proj_mat());
-
-		if (AudioListener)
-		{
-			audio_listener_position(Position.X, Position.Y, Position.Z);
-			audio_listener_orientation(
-				Target.X - Position.X, Target.Y - Position.Y, Target.Z - Position.Z,
-				Up.X, Up.Y, Up.Z);
-		}
-
-		return self;
-	}
-
-	/// @func update(_deltaTime[, _positionHandler])
-	/// @desc Handles mouselook, updates camera's position, matrices etc.
-	/// @param {Real} _deltaTime How much time has passed since the last frame
-	/// (in microseconds).
-<<<<<<< HEAD
-	/// @param {Function} [_positionHandler] A function which takes the camera's
-	/// position (@{link BBMOD_Vec3}) and returns a new position. This could be
-	/// used for example for camera collisions in a third-person game.
-	/// @return {Struct.BBMOD_Camera} Returns `self`.
-=======
-	/// @param {func/undefined} [_positionHandler] A function which takes
-	/// the camera's position (@{link BBMOD_Vec3}) and returns a new position.
-	/// This could be used for example for camera collisions in a third-person
-	/// game. Defaults to `undefined`.
-	/// @return {BBMOD_Camera} Returns `self`.
->>>>>>> a1bdacd1
-	static update = function (_deltaTime, _positionHandler=undefined) {
-		if (os_browser != browser_not_a_browser)
-		{
-			set_mouselook(bbmod_html5_pointer_is_locked());
-		}
-
-		if (MouseLook)
-		{
-			if (os_browser != browser_not_a_browser)
-			{
-				Direction -= bbmod_html5_pointer_get_movement_x() * MouseSensitivity;
-				DirectionUp -= bbmod_html5_pointer_get_movement_y() * MouseSensitivity;
-			}
-			else
-			{
-				var _mouseX = window_mouse_get_x();
-				var _mouseY = window_mouse_get_y();
-				Direction += (MouseLockAt.X - _mouseX) * MouseSensitivity;
-				DirectionUp += (MouseLockAt.Y - _mouseY) * MouseSensitivity;
-				window_mouse_set(MouseLockAt.X, MouseLockAt.Y);
-			}
-
-			DirectionUp = clamp(DirectionUp, -89.0, 89.0);
-		}
-
-		var _offsetX = lengthdir_x(Offset.X, Direction - 90.0)
-			+ lengthdir_x(Offset.Y, Direction);
-		var _offsetY = lengthdir_y(Offset.X, Direction - 90.0)
-			+ lengthdir_y(Offset.Y, Direction);
-		var _offsetZ = Offset.Z;
-
-		if (Zoom <= 0)
-		{
-			// First person camera
-			if (FollowObject != undefined
-				&& instance_exists(FollowObject))
-			{
-				Position.X = FollowObject.x + _offsetX;
-				Position.Y = FollowObject.y + _offsetY;
-				Position.Z = FollowObject.z + _offsetZ;
-			}
-
-			Target = Position.Add(new BBMOD_Vec3(
-				+dcos(Direction),
-				-dsin(Direction),
-				+dtan(DirectionUp),
-			));
-		}
-		else
-		{
-			// Third person camera
-			if (FollowObject != undefined
-				&& instance_exists(FollowObject))
-			{
-				var _targetNew = new BBMOD_Vec3(
-					FollowObject.x + _offsetX,
-					FollowObject.y + _offsetY,
-					FollowObject.z + _offsetZ,
-				);
-
-				if (FollowObjectLast == FollowObject
-					&& FollowFactor < 1.0)
-				{
-					var _factor = 1.0 - bbmod_lerp_delta_time(0.0, 1.0, FollowFactor, _deltaTime);
-					if (FollowCurve != undefined)
-					{
-						_factor = FollowCurve(0.0, 1.0, _factor);
-					}
-					Target = _targetNew.Lerp(Target, _factor);
-				}
-				else
-				{
-					Target = _targetNew;
-				}
-			}
-
-			var _l = dcos(DirectionUp) * Zoom;
-			Position = Target.Add(new BBMOD_Vec3(
-				-dcos(Direction) * _l,
-				+dsin(Direction) * _l,
-				-dsin(DirectionUp) * Zoom,
-			));
-		}
-
-		if (_positionHandler != undefined)
-		{
-			Position = _positionHandler(Position);
-		}
-
-		update_matrices();
-
-		FollowObjectLast = FollowObject;
-
-		return self;
-	};
-
-	/// @func get_view_mat()
-	/// @desc Retrieves camera's view matrix.
-	/// @return {Array.Real} The view matrix.
-	static get_view_mat = function () {
-		gml_pragma("forceinline");
-
-		if (os_browser == browser_not_a_browser)
-		{
-			// This returns a struct in HTML5 for some reason...
-			return camera_get_view_mat(Raw);
-		}
-
-		var _view = matrix_get(matrix_view);
-		var _proj = matrix_get(matrix_projection);
-		camera_apply(Raw);
-		var _retval = matrix_get(matrix_view);
-		matrix_set(matrix_view, _view);
-		matrix_set(matrix_projection, _proj);
-		return _retval;
-	};
-
-	/// @func get_proj_mat()
-	/// @desc Retrieves camera's projection matrix.
-	/// @return {Array.Real} The projection matrix.
-	static get_proj_mat = function () {
-		gml_pragma("forceinline");
-
-		if (os_browser == browser_not_a_browser)
-		{
-			// This returns a struct in HTML5 for some reason...
-			return camera_get_proj_mat(Raw);
-		}
-
-		var _view = matrix_get(matrix_view);
-		var _proj = matrix_get(matrix_projection);
-		camera_apply(Raw);
-		var _retval = matrix_get(matrix_projection);
-		matrix_set(matrix_view, _view);
-		matrix_set(matrix_projection, _proj);
-		return _retval;
-	};
-
-	/// @func get_right()
-	/// @desc Retrieves a vector pointing right relative to the camera's
-	/// direction.
-	/// @return {Struct.BBMOD_Vec3} The right vector.
-	static get_right = function () {
-		gml_pragma("forceinline");
-		var _view = get_view_mat();
-		return new BBMOD_Vec3(
-			_view[0],
-			_view[4],
-			_view[8],
-		);
-	};
-
-	/// @func get_up()
-	/// @desc Retrieves a vector pointing up relative to the camera's
-	/// direction.
-	/// @return {Struct.BBMOD_Vec3} The up vector.
-	static get_up = function () {
-		gml_pragma("forceinline");
-		var _view = get_view_mat();
-		return new BBMOD_Vec3(
-			_view[1],
-			_view[5],
-			_view[9],
-		);
-	};
-
-	/// @func get_forward()
-	/// @desc Retrieves a vector pointing forward in the camera's direction.
-	/// @return {Struct.BBMOD_Vec3} The forward vector.
-	static get_forward = function () {
-		gml_pragma("forceinline");
-		var _view = get_view_mat();
-		return new BBMOD_Vec3(
-			_view[2],
-			_view[6],
-			_view[10],
-		);
-	};
-
-	/// @func world_to_screen(_position[, _screenWidth[, _screenHeight]])
-	/// @desc Computes screen-space position of a point in world-space.
-	/// @param {BBMOD_Vec3} _position The world-space position.
-	/// @param {real/undefined} [_screenWidth] The width of the screen. If
-	/// `undefined`, it is retrieved using `window_get_width`.
-	/// @param {real/undefined} [_screenHeight] The height of the screen. If
-	/// `undefined`, it is retrieved using `window_get_height`.
-	/// @return {BBMOD_Vec4/undefined} The screen-space position or `undefined`
-	/// if the point is outside of the screen.
-	/// @note This requires {@link BBMOD_Camera.ViewProjectionMatrix}, so you
-	/// should use this *after* {@link BBMOD_Camera.update_matrices} (or
-	/// {@link BBMOD_Camera.update}) is called!
-	static world_to_screen = function (_position, _screenWidth=undefined, _screenHeight=undefined) {
-		gml_pragma("forceinline");
-		_screenWidth ??= window_get_width();
-		_screenHeight ??= window_get_height();
-		var _screenPos = new BBMOD_Vec4(_position.X, _position.Y, _position.Z, 1.0)
-			.Transform(ViewProjectionMatrix);
-		if (_screenPos.Z < 0.0)
-		{
-			return undefined;
-		}
-		_screenPos = _screenPos.Scale(1.0 / _screenPos.W);
-		_screenPos.X = ((_screenPos.X * 0.5) + 0.5) * _screenWidth;
-		_screenPos.Y = (1.0 - ((_screenPos.Y * 0.5) + 0.5)) * _screenHeight;
-		return _screenPos;
-	};
-
-	/// @func apply()
-	/// @desc Applies the camera.
-	/// @return {Struct.BBMOD_Camera} Returns `self`.
-	/// @example
-	/// Following code renders a model from the camera's view.
-	/// ```gml
-	/// camera.apply();
-	/// bbmod_material_reset();
-	/// model.submit();
-	/// bbmod_material_reset();
-	/// ```
-	/// @note This also overrides the camera position and exposure passed to
-	/// shaders using {@link bbmod_camera_set_position} and
-	/// {@link bbmod_camera_set_exposure} respectively!
-	static apply = function () {
-		gml_pragma("forceinline");
-		camera_apply(Raw);
-		bbmod_camera_set_position(Position.Clone());
-		bbmod_camera_set_zfar(ZFar);
-		bbmod_camera_set_exposure(Exposure);
-		return self;
-	};
+/// @func BBMOD_Camera()
+///
+/// @desc A camera with support for both orthographic and perspective projection.
+/// While using perspective projection, you can easily switch between first-person
+/// and third-person view. Comes with a mouselook implementation that also works
+/// in HTML5.
+///
+/// @example
+/// ```gml
+/// // Create event
+/// camera = new BBMOD_Camera();
+/// camera.FollowObject = OPlayer;
+/// camera.Zoom = 0.0; // Use 0.0 for FPS, > 0.0 for TPS
+///
+/// // End-Step event
+/// camera.set_mouselook(true);
+/// camera.update(delta_time);
+///
+/// // Draw event
+/// camera.apply();
+/// // Render scene here...
+/// ```
+function BBMOD_Camera() constructor
+{
+	/// @var {camera} An underlying GameMaker camera.
+	/// @readonly
+	Raw = camera_create();
+
+	/// @var {Real} The camera's exposure value. Defaults to `1`.
+	Exposure = 1.0;
+
+	/// @var {Struct.BBMOD_Vec3} The camera's positon. Defaults to `[0, 0, 0]`.
+	Position = new BBMOD_Vec3(0.0);
+
+	/// @var {Struct.BBMOD_Vec3} A position where the camera is looking at.
+	/// In FPS mode ({@link BBMOD_Camera.Zoom} equals to 0) this is the camera's
+	/// direction. Defaults to `[1, 0, 0]`.
+	Target = new BBMOD_Vec3(1.0, 0.0, 0.0);
+
+	/// @var {Struct.BBMOD_Vec3} The camera's up vector. Defaults to `[0, 0, 1]`.
+	Up = new BBMOD_Vec3(0.0, 0.0, 1.0);
+
+	/// @var {Real} The camera's field of view. Defaults to `60`.
+	/// @note This does not have any effect when {@link BBMOD_Camera.Orthographic}
+	/// is enabled.
+	Fov = 60.0;
+
+	/// @var {Real} The camera's aspect ratio. Defaults to `16 / 9`.
+	AspectRatio = 16.0 / 9.0;
+
+	/// @var {Real} Distance to the near clipping plane. Anything closer to the
+	/// camera than this will not be visible. Defaults to `0.1`.
+	/// @note This can be a negative value if {@link BBMOD_Camera.Orthographic}
+	/// is enabled.
+	ZNear = 0.1;
+
+	/// @var {Real} Distance to the far clipping plane. Anything farther from
+	/// the camera than this will not be visible. Defaults to `32768`.
+	ZFar = 32768.0;
+
+	/// @var {bool} Use `true` to enable orthographic projection. Defaults to
+	/// `false` (perspective projection).
+	Orthographic = false;
+
+	/// @var {real} The width of the orthographic projection. Height is computed
+	/// using {@link BBMOD_Camera.AspectRatio}. Defaults to the window's width.
+	/// @see BBMOD_Camera.Orthographic
+	Width = window_get_width();
+
+	/// @var {Id.Instance/Undefined} An id of an instance to follow or
+	/// `undefined`. The object must have a `z` variable (position on the z
+	/// axis) defined! Defaults to `undefined`.
+	FollowObject = undefined;
+
+	/// @var {Bool} Used to determine change of the object to follow.
+	/// @private
+	FollowObjectLast = undefined;
+
+	/// @var {Function/Undefined} A function which remaps value in range `0..1`
+	/// to a different `0..1` value. This is used to control the follow curve.
+	/// If not defined then `lerp` is used. Defaults to `undefined`.
+	FollowCurve = undefined;
+
+	/// @var {Real} Controls lerp factor between the previous camera position
+	/// and the object it follows. Defaults to `1`, which means the camera is
+	/// immediately moved to its target position.
+	/// {@link BBMOD_Camera.FollowObject} must not be `undefined` for this to
+	/// have any effect.
+	FollowFactor = 1.0;
+
+	/// @var {Struct.BBMOD_Vec3} The camera's offset from its target. Defaults to
+	/// `[0, 0, 0]`.
+	Offset = new BBMOD_Vec3(0.0);
+
+	/// @var {Bool} If `true` then mouselook is enabled. Defaults to `false`.
+	/// @readonly
+	/// @see BBMOD_Camera.set_mouselook
+	MouseLook = false;
+
+	/// @var {Real} Controls the mouselook sensitivity. Defaults to `1`.
+	MouseSensitivity = 1.0;
+
+	/// @var {Struct.BBMOD_Vec2/Undefined} The position on the screen where the cursor
+	/// is locked when {@link BBMOD_Camera.MouseLook} is `true`.
+	/// @private
+	MouseLockAt = undefined;
+
+	/// @var {Real} The camera's horizontal direction. Defaults to `0`.
+	/// @readonly
+	Direction = 0.0;
+
+	/// @var {Real} The camera's vertical direction. Automatically clamped
+	/// between `-89` and `89`. Defaults to `0`.
+	/// @readonly
+	DirectionUp = 0.0;
+
+	/// @var {Real} The camera's distance from its target. Use `0` for a
+	/// first-person camera. Defaults to `0`.
+	Zoom = 0.0;
+
+	/// @var {Bool} If `true` then the camera updates position and orientation
+	/// of the 3D audio listener in the {@link BBMOD_Camera.update_matrices}
+	/// method. Defaults to `true`.
+	AudioListener = true;
+
+	/// @var {real[16]} The `view * projection` matrix.
+	/// @note This is updated each time {@link BBMOD_Camera.update_matrices}
+	/// is called.
+	/// @readonly
+	ViewProjectionMatrix = matrix_build_identity();
+
+	/// @func set_mouselook(_enable)
+	/// @desc Enable/disable mouselook. This locks the mouse cursor at its
+	/// current position when enabled.
+	/// @param {Bool} _enable USe `true` to enable mouselook.
+	/// @return {Struct.BBMOD_Camera} Returns `self`.
+	static set_mouselook = function (_enable) {
+		if (_enable)
+		{
+			if (os_browser != browser_not_a_browser)
+			{
+				bbmod_html5_pointer_lock();
+			}
+			if (MouseLockAt == undefined)
+			{
+				MouseLockAt = new BBMOD_Vec2(
+					window_mouse_get_x(),
+					window_mouse_get_y(),
+				);
+			}
+		}
+		else
+		{
+			MouseLockAt = undefined;
+		}
+		MouseLook = _enable;
+		return self;
+	};
+
+	/// @func update_matrices()
+	/// @desc Recomputes camera's view and projection matrices.
+	/// @return {Struct.BBMOD_Camera} Returns `self`.
+	/// @note This is called automatically in the {@link BBMOD_Camera.update}
+	/// method, so you do not need to call this unless you modify
+	/// {@link BBMOD_Camera.Position} or {@link BBMOD_Camera.Target} after the
+	/// `update` method.
+	/// @example
+	/// ```gml
+	/// /// @desc Step event
+	/// camera.set_mouselook(true);
+	/// camera.update(delta_time);
+	/// if (camera.Position.Z < 0.0)
+	/// {
+	///     camera.Position.Z = 0.0;
+	/// }
+	/// camera.update_matrices();
+	/// ```
+	static update_matrices = function () {
+		gml_pragma("forceinline");
+
+		var _view = matrix_build_lookat(
+			Position.X, Position.Y, Position.Z,
+			Target.X, Target.Y, Target.Z,
+			Up.X, Up.Y, Up.Z);
+		camera_set_view_mat(Raw, _view);
+
+		var _proj = Orthographic
+			? matrix_build_projection_ortho(Width, -Width / AspectRatio, ZNear, ZFar)
+			: matrix_build_projection_perspective_fov(
+				-Fov, -AspectRatio, ZNear, ZFar);
+		camera_set_proj_mat(Raw, _proj);
+
+		// Note: Using _view and _proj mat straight away leads into a weird result...
+		ViewProjectionMatrix = matrix_multiply(
+			get_view_mat(),
+			get_proj_mat());
+
+		if (AudioListener)
+		{
+			audio_listener_position(Position.X, Position.Y, Position.Z);
+			audio_listener_orientation(
+				Target.X - Position.X, Target.Y - Position.Y, Target.Z - Position.Z,
+				Up.X, Up.Y, Up.Z);
+		}
+
+		return self;
+	}
+
+	/// @func update(_deltaTime[, _positionHandler])
+	/// @desc Handles mouselook, updates camera's position, matrices etc.
+	/// @param {Real} _deltaTime How much time has passed since the last frame
+	/// (in microseconds).
+	/// @param {Function/Undefined} [_positionHandler] A function which takes
+	/// the camera's position (@{link BBMOD_Vec3}) and returns a new position.
+	/// This could be used for example for camera collisions in a third-person
+	/// game. Defaults to `undefined`.
+	/// @return {BBMOD_Camera} Returns `self`.
+	static update = function (_deltaTime, _positionHandler=undefined) {
+		if (os_browser != browser_not_a_browser)
+		{
+			set_mouselook(bbmod_html5_pointer_is_locked());
+		}
+
+		if (MouseLook)
+		{
+			if (os_browser != browser_not_a_browser)
+			{
+				Direction -= bbmod_html5_pointer_get_movement_x() * MouseSensitivity;
+				DirectionUp -= bbmod_html5_pointer_get_movement_y() * MouseSensitivity;
+			}
+			else
+			{
+				var _mouseX = window_mouse_get_x();
+				var _mouseY = window_mouse_get_y();
+				Direction += (MouseLockAt.X - _mouseX) * MouseSensitivity;
+				DirectionUp += (MouseLockAt.Y - _mouseY) * MouseSensitivity;
+				window_mouse_set(MouseLockAt.X, MouseLockAt.Y);
+			}
+
+			DirectionUp = clamp(DirectionUp, -89.0, 89.0);
+		}
+
+		var _offsetX = lengthdir_x(Offset.X, Direction - 90.0)
+			+ lengthdir_x(Offset.Y, Direction);
+		var _offsetY = lengthdir_y(Offset.X, Direction - 90.0)
+			+ lengthdir_y(Offset.Y, Direction);
+		var _offsetZ = Offset.Z;
+
+		if (Zoom <= 0)
+		{
+			// First person camera
+			if (FollowObject != undefined
+				&& instance_exists(FollowObject))
+			{
+				Position.X = FollowObject.x + _offsetX;
+				Position.Y = FollowObject.y + _offsetY;
+				Position.Z = FollowObject.z + _offsetZ;
+			}
+
+			Target = Position.Add(new BBMOD_Vec3(
+				+dcos(Direction),
+				-dsin(Direction),
+				+dtan(DirectionUp),
+			));
+		}
+		else
+		{
+			// Third person camera
+			if (FollowObject != undefined
+				&& instance_exists(FollowObject))
+			{
+				var _targetNew = new BBMOD_Vec3(
+					FollowObject.x + _offsetX,
+					FollowObject.y + _offsetY,
+					FollowObject.z + _offsetZ,
+				);
+
+				if (FollowObjectLast == FollowObject
+					&& FollowFactor < 1.0)
+				{
+					var _factor = 1.0 - bbmod_lerp_delta_time(0.0, 1.0, FollowFactor, _deltaTime);
+					if (FollowCurve != undefined)
+					{
+						_factor = FollowCurve(0.0, 1.0, _factor);
+					}
+					Target = _targetNew.Lerp(Target, _factor);
+				}
+				else
+				{
+					Target = _targetNew;
+				}
+			}
+
+			var _l = dcos(DirectionUp) * Zoom;
+			Position = Target.Add(new BBMOD_Vec3(
+				-dcos(Direction) * _l,
+				+dsin(Direction) * _l,
+				-dsin(DirectionUp) * Zoom,
+			));
+		}
+
+		if (_positionHandler != undefined)
+		{
+			Position = _positionHandler(Position);
+		}
+
+		update_matrices();
+
+		FollowObjectLast = FollowObject;
+
+		return self;
+	};
+
+	/// @func get_view_mat()
+	/// @desc Retrieves camera's view matrix.
+	/// @return {Array.Real} The view matrix.
+	static get_view_mat = function () {
+		gml_pragma("forceinline");
+
+		if (os_browser == browser_not_a_browser)
+		{
+			// This returns a struct in HTML5 for some reason...
+			return camera_get_view_mat(Raw);
+		}
+
+		var _view = matrix_get(matrix_view);
+		var _proj = matrix_get(matrix_projection);
+		camera_apply(Raw);
+		var _retval = matrix_get(matrix_view);
+		matrix_set(matrix_view, _view);
+		matrix_set(matrix_projection, _proj);
+		return _retval;
+	};
+
+	/// @func get_proj_mat()
+	/// @desc Retrieves camera's projection matrix.
+	/// @return {Array.Real} The projection matrix.
+	static get_proj_mat = function () {
+		gml_pragma("forceinline");
+
+		if (os_browser == browser_not_a_browser)
+		{
+			// This returns a struct in HTML5 for some reason...
+			return camera_get_proj_mat(Raw);
+		}
+
+		var _view = matrix_get(matrix_view);
+		var _proj = matrix_get(matrix_projection);
+		camera_apply(Raw);
+		var _retval = matrix_get(matrix_projection);
+		matrix_set(matrix_view, _view);
+		matrix_set(matrix_projection, _proj);
+		return _retval;
+	};
+
+	/// @func get_right()
+	/// @desc Retrieves a vector pointing right relative to the camera's
+	/// direction.
+	/// @return {Struct.BBMOD_Vec3} The right vector.
+	static get_right = function () {
+		gml_pragma("forceinline");
+		var _view = get_view_mat();
+		return new BBMOD_Vec3(
+			_view[0],
+			_view[4],
+			_view[8],
+		);
+	};
+
+	/// @func get_up()
+	/// @desc Retrieves a vector pointing up relative to the camera's
+	/// direction.
+	/// @return {Struct.BBMOD_Vec3} The up vector.
+	static get_up = function () {
+		gml_pragma("forceinline");
+		var _view = get_view_mat();
+		return new BBMOD_Vec3(
+			_view[1],
+			_view[5],
+			_view[9],
+		);
+	};
+
+	/// @func get_forward()
+	/// @desc Retrieves a vector pointing forward in the camera's direction.
+	/// @return {Struct.BBMOD_Vec3} The forward vector.
+	static get_forward = function () {
+		gml_pragma("forceinline");
+		var _view = get_view_mat();
+		return new BBMOD_Vec3(
+			_view[2],
+			_view[6],
+			_view[10],
+		);
+	};
+
+	/// @func world_to_screen(_position[, _screenWidth[, _screenHeight]])
+	/// @desc Computes screen-space position of a point in world-space.
+	/// @param {BBMOD_Vec3} _position The world-space position.
+	/// @param {real/undefined} [_screenWidth] The width of the screen. If
+	/// `undefined`, it is retrieved using `window_get_width`.
+	/// @param {real/undefined} [_screenHeight] The height of the screen. If
+	/// `undefined`, it is retrieved using `window_get_height`.
+	/// @return {BBMOD_Vec4/undefined} The screen-space position or `undefined`
+	/// if the point is outside of the screen.
+	/// @note This requires {@link BBMOD_Camera.ViewProjectionMatrix}, so you
+	/// should use this *after* {@link BBMOD_Camera.update_matrices} (or
+	/// {@link BBMOD_Camera.update}) is called!
+	static world_to_screen = function (_position, _screenWidth=undefined, _screenHeight=undefined) {
+		gml_pragma("forceinline");
+		_screenWidth ??= window_get_width();
+		_screenHeight ??= window_get_height();
+		var _screenPos = new BBMOD_Vec4(_position.X, _position.Y, _position.Z, 1.0)
+			.Transform(ViewProjectionMatrix);
+		if (_screenPos.Z < 0.0)
+		{
+			return undefined;
+		}
+		_screenPos = _screenPos.Scale(1.0 / _screenPos.W);
+		_screenPos.X = ((_screenPos.X * 0.5) + 0.5) * _screenWidth;
+		_screenPos.Y = (1.0 - ((_screenPos.Y * 0.5) + 0.5)) * _screenHeight;
+		return _screenPos;
+	};
+
+	/// @func apply()
+	/// @desc Applies the camera.
+	/// @return {Struct.BBMOD_Camera} Returns `self`.
+	/// @example
+	/// Following code renders a model from the camera's view.
+	/// ```gml
+	/// camera.apply();
+	/// bbmod_material_reset();
+	/// model.submit();
+	/// bbmod_material_reset();
+	/// ```
+	/// @note This also overrides the camera position and exposure passed to
+	/// shaders using {@link bbmod_camera_set_position} and
+	/// {@link bbmod_camera_set_exposure} respectively!
+	static apply = function () {
+		gml_pragma("forceinline");
+		camera_apply(Raw);
+		bbmod_camera_set_position(Position.Clone());
+		bbmod_camera_set_zfar(ZFar);
+		bbmod_camera_set_exposure(Exposure);
+		return self;
+	};
 }