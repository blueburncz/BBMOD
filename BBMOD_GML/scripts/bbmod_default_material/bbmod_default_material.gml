--- conflicted
+++ resolved
@@ -1,119 +1,107 @@
-/// @macro {Struct.BBMOD_VertexFormat} The default vertex format for static models.
-/// @see BBMOD_VertexFormat
-#macro BBMOD_VFORMAT_DEFAULT __bbmod_vformat_default()
-
-/// @macro {Struct.BBMOD_VertexFormat} The default vertex format for animated models.
-/// @see BBMOD_VertexFormat
-#macro BBMOD_VFORMAT_DEFAULT_ANIMATED __bbmod_vformat_default_animated()
-
-/// @macro {Struct.BBMOD_VertexFormat} The default vertex format for dynamically batched models.
-/// @see BBMOD_VertexFormat
-/// @see BBMOD_DynamicBatch
-#macro BBMOD_VFORMAT_DEFAULT_BATCHED __bbmod_vformat_default_batched()
-
-<<<<<<< HEAD
-/// @macro {BBMOD_DefaultShader} The default shader.
-/// @see BBMOD_DefaultShader
-#macro BBMOD_SHADER_DEFAULT __bbmod_shader_default()
-
-/// @macro {BBMOD_DefaultShader} The default shader for animated models.
-/// @see BBMOD_DefaultShader
-#macro BBMOD_SHADER_DEFAULT_ANIMATED __bbmod_shader_default_animated()
-
-/// @macro {BBMOD_DefaultShader} The default shader for dynamically batched models.
-=======
-/// @macro {Struct.BBMOD_DefaultShader} The default shader.
-/// @see BBMOD_DefaultShader
-#macro BBMOD_SHADER_DEFAULT __bbmod_shader_default()
-
-/// @macro {Struct.BBMOD_DefaultShader} The default shader for animated models.
-/// @see BBMOD_DefaultShader
-#macro BBMOD_SHADER_DEFAULT_ANIMATED __bbmod_shader_default_animated()
-
-/// @macro {Struct.BBMOD_DefaultShader} The default shader for dynamically batched models.
->>>>>>> 9dbb9c02
-/// @see BBMOD_DefaultShader
-/// @see BBMOD_DynamicBatch
-#macro BBMOD_SHADER_DEFAULT_BATCHED __bbmod_shader_default_batched()
-
-/// @macro {Struct.BBMOD_DefaultMaterial} The default material.
-/// @see BBMOD_Material
-#macro BBMOD_MATERIAL_DEFAULT __bbmod_material_default()
-
-/// @macro {Struct.BBMOD_DefaultMaterial} The default material for animated models.
-/// @see BBMOD_Material
-#macro BBMOD_MATERIAL_DEFAULT_ANIMATED __bbmod_material_default_animated()
-
-/// @macro {Struct.BBMOD_DefaultMaterial} The default material for dynamically batched models.
-/// @see BBMOD_Material
-/// @see BBMOD_DynamicBatch
-#macro BBMOD_MATERIAL_DEFAULT_BATCHED __bbmod_material_default_batched()
-
-function __bbmod_vformat_default()
-{
-	static _vformat = new BBMOD_VertexFormat(true, true, true, false, true, false, false);
-	return _vformat;
-}
-
-function __bbmod_vformat_default_animated()
-{
-	static _vformat = new BBMOD_VertexFormat(true, true, true, false, true, true, false);
-	return _vformat;
-}
-
-function __bbmod_vformat_default_batched()
-{
-	static _vformat = new BBMOD_VertexFormat(true, true, true, false, true, false, true);
-	return _vformat;
-}
-
-function __bbmod_shader_default()
-{
-	static _shader = new BBMOD_DefaultShader(BBMOD_ShDefault, BBMOD_VFORMAT_DEFAULT);
-	return _shader;
-}
-
-function __bbmod_shader_default_animated()
-{
-	static _shader = new BBMOD_DefaultShader(BBMOD_ShDefaultAnimated, BBMOD_VFORMAT_DEFAULT_ANIMATED);
-	return _shader;
-}
-
-function __bbmod_shader_default_batched()
-{
-	static _shader = new BBMOD_DefaultShader(BBMOD_ShDefaultBatched, BBMOD_VFORMAT_DEFAULT_BATCHED);
-	return _shader;
-}
-
-function __bbmod_material_default()
-{
-	static _material = undefined;
-	if (_material == undefined)
-	{
-		_material = new BBMOD_DefaultMaterial(BBMOD_SHADER_DEFAULT);
-		_material.BaseOpacity = sprite_get_texture(BBMOD_SprCheckerboard, 0);
-	}
-	return _material;
-}
-
-function __bbmod_material_default_animated()
-{
-	static _material = undefined;
-	if (_material == undefined)
-	{
-		_material = new BBMOD_DefaultMaterial(BBMOD_SHADER_DEFAULT_ANIMATED);
-		_material.BaseOpacity = sprite_get_texture(BBMOD_SprCheckerboard, 0);
-	}
-	return _material;
-}
-
-function __bbmod_material_default_batched()
-{
-	static _material = undefined;
-	if (_material == undefined)
-	{
-		_material = new BBMOD_DefaultMaterial(BBMOD_SHADER_DEFAULT_BATCHED);
-		_material.BaseOpacity = sprite_get_texture(BBMOD_SprCheckerboard, 0);
-	}
-	return _material;
+/// @macro {Struct.BBMOD_VertexFormat} The default vertex format for static models.
+/// @see BBMOD_VertexFormat
+#macro BBMOD_VFORMAT_DEFAULT __bbmod_vformat_default()
+
+/// @macro {Struct.BBMOD_VertexFormat} The default vertex format for animated models.
+/// @see BBMOD_VertexFormat
+#macro BBMOD_VFORMAT_DEFAULT_ANIMATED __bbmod_vformat_default_animated()
+
+/// @macro {Struct.BBMOD_VertexFormat} The default vertex format for dynamically batched models.
+/// @see BBMOD_VertexFormat
+/// @see BBMOD_DynamicBatch
+#macro BBMOD_VFORMAT_DEFAULT_BATCHED __bbmod_vformat_default_batched()
+
+/// @macro {Struct.BBMOD_DefaultShader} The default shader.
+/// @see BBMOD_DefaultShader
+#macro BBMOD_SHADER_DEFAULT __bbmod_shader_default()
+
+/// @macro {Struct.BBMOD_DefaultShader} The default shader for animated models.
+/// @see BBMOD_DefaultShader
+#macro BBMOD_SHADER_DEFAULT_ANIMATED __bbmod_shader_default_animated()
+
+/// @macro {Struct.BBMOD_DefaultShader} The default shader for dynamically batched models.
+/// @see BBMOD_DefaultShader
+/// @see BBMOD_DynamicBatch
+#macro BBMOD_SHADER_DEFAULT_BATCHED __bbmod_shader_default_batched()
+
+/// @macro {Struct.BBMOD_DefaultMaterial} The default material.
+/// @see BBMOD_Material
+#macro BBMOD_MATERIAL_DEFAULT __bbmod_material_default()
+
+/// @macro {Struct.BBMOD_DefaultMaterial} The default material for animated models.
+/// @see BBMOD_Material
+#macro BBMOD_MATERIAL_DEFAULT_ANIMATED __bbmod_material_default_animated()
+
+/// @macro {Struct.BBMOD_DefaultMaterial} The default material for dynamically batched models.
+/// @see BBMOD_Material
+/// @see BBMOD_DynamicBatch
+#macro BBMOD_MATERIAL_DEFAULT_BATCHED __bbmod_material_default_batched()
+
+function __bbmod_vformat_default()
+{
+	static _vformat = new BBMOD_VertexFormat(true, true, true, false, true, false, false);
+	return _vformat;
+}
+
+function __bbmod_vformat_default_animated()
+{
+	static _vformat = new BBMOD_VertexFormat(true, true, true, false, true, true, false);
+	return _vformat;
+}
+
+function __bbmod_vformat_default_batched()
+{
+	static _vformat = new BBMOD_VertexFormat(true, true, true, false, true, false, true);
+	return _vformat;
+}
+
+function __bbmod_shader_default()
+{
+	static _shader = new BBMOD_DefaultShader(BBMOD_ShDefault, BBMOD_VFORMAT_DEFAULT);
+	return _shader;
+}
+
+function __bbmod_shader_default_animated()
+{
+	static _shader = new BBMOD_DefaultShader(BBMOD_ShDefaultAnimated, BBMOD_VFORMAT_DEFAULT_ANIMATED);
+	return _shader;
+}
+
+function __bbmod_shader_default_batched()
+{
+	static _shader = new BBMOD_DefaultShader(BBMOD_ShDefaultBatched, BBMOD_VFORMAT_DEFAULT_BATCHED);
+	return _shader;
+}
+
+function __bbmod_material_default()
+{
+	static _material = undefined;
+	if (_material == undefined)
+	{
+		_material = new BBMOD_DefaultMaterial(BBMOD_SHADER_DEFAULT);
+		_material.BaseOpacity = sprite_get_texture(BBMOD_SprCheckerboard, 0);
+	}
+	return _material;
+}
+
+function __bbmod_material_default_animated()
+{
+	static _material = undefined;
+	if (_material == undefined)
+	{
+		_material = new BBMOD_DefaultMaterial(BBMOD_SHADER_DEFAULT_ANIMATED);
+		_material.BaseOpacity = sprite_get_texture(BBMOD_SprCheckerboard, 0);
+	}
+	return _material;
+}
+
+function __bbmod_material_default_batched()
+{
+	static _material = undefined;
+	if (_material == undefined)
+	{
+		_material = new BBMOD_DefaultMaterial(BBMOD_SHADER_DEFAULT_BATCHED);
+		_material.BaseOpacity = sprite_get_texture(BBMOD_SprCheckerboard, 0);
+	}
+	return _material;
 }