/// @func BBMOD_PBRShader(_shader, _vertexFormat)
/// @extends BBMOD_BaseShader
/// @desc A wrapper for a raw GameMaker shader resource using PBR.
/// @param {Resource.GMShader} _shader The shader resource.
/// @param {Struct.BBMOD_VertexFormat} _vertexFormat The vertex format required by the shader.
function BBMOD_PBRShader(_shader, _vertexFormat)
	: BBMOD_BaseShader(_shader, _vertexFormat) constructor
{
	static Super_BaseShader = {
		on_set: on_set,
		set_material: set_material,
	};

	UNormalRoughness = get_sampler_index("bbmod_NormalRoughness");

	UMetallicAO = get_sampler_index("bbmod_MetallicAO");

	USubsurface = get_sampler_index("bbmod_Subsurface");

	UEmissive = get_sampler_index("bbmod_Emissive");

	UIBL = get_sampler_index("bbmod_IBL");

	UIBLTexel = get_uniform("bbmod_IBLTexel");

	/// @func set_normal_roughness(_texture)
	/// @desc Sets the `bbmod_NormalRoughness` uniform.
	/// @param {Pointer.Texture} _texture The new texture with normal vector in
	/// the RGB channels and roughness in the A channel.
	/// @return {Struct.BBMOD_PBRShader} Returns `self`.
	static set_normal_roughness = function (_texture) {
		gml_pragma("forceinline");
		return set_sampler(UNormalRoughness, _texture);
	};

	/// @func set_metallic_ao(_texture)
	/// @desc Sets the `bbmod_MetallicAO` uniform.
	/// @param {Pointer.Texture} _texture The new texture with metalness in the
	/// R channel and ambient occlusion in the G channel.
	/// @return {Struct.BBMOD_PBRShader} Returns `self`.
	static set_metallic_ao = function (_texture) {
		gml_pragma("forceinline");
		return set_sampler(UMetallicAO, _texture);
	};

	/// @func set_subsurface(_texture)
	/// @desc Sets the `bbmod_Subsurface` uniform.
	/// @param {Pointer.Texture} _texture The new texture with subsurface color
	/// in the RGB channels and its intensity in the A channel.
	/// @return {Struct.BBMOD_PBRShader} Returns `self`.
	static set_subsurface = function (_texture) {
		gml_pragma("forceinline");
		return set_sampler(USubsurface, _texture);
	};

	/// @func set_emissive(_texture)
	/// @desc Sets the `bbmod_Emissive` uniform.
	/// @param {Pointer.Texture} _texture The new RGBM encoded emissive color.
	/// @return {Struct.BBMOD_PBRShader} Returns `self`.
	static set_emissive = function (_texture) {
		gml_pragma("forceinline");
		return set_sampler(UEmissive, _texture);
	};

	/// @func set_ibl([_ibl])
	/// @desc Sets a fragment shader uniform `bbmod_IBLTexel` and samplers
	/// `bbmod_IBL` and `bbmod_BRDF`. These are required for image based
	/// lighting.
<<<<<<< HEAD
	/// @param {Struct.BBMOD_ImageBasedLight} [_ibl] The image based light. Defaults to
	/// the one defined using {@link bbmod_ibl_set}. If the light is not enabled
	/// then it is not passed.
	/// @return {Struct.BBMOD_PBRShader} Returns `self`.
=======
	/// @param {BBMOD_ImageBasedLight/undefined} [_ibl] The image based light.
	/// If `undefined`, then the value set by {@link bbmod_ibl_set} is used. If
	/// the light is not enabled, then it is not passed.
	/// @return {BBMOD_PBRShader} Returns `self`.
>>>>>>> a1bdacd1
	static set_ibl = function (_ibl=undefined) {
		gml_pragma("forceinline");

		static _iblNull = sprite_get_texture(BBMOD_SprIBLNull, 0);
		var _texture = _iblNull;
		var _texel = 0.0;

		_ibl ??= global.__bbmodImageBasedLight;
		if (_ibl != undefined && _ibl.Enabled)
		{
			_texture = _ibl.Texture;
			_texel = _ibl.Texel;
		}

		gpu_set_tex_mip_enable_ext(UIBL, mip_off);
		gpu_set_tex_filter_ext(UIBL, true);
		gpu_set_tex_repeat_ext(UIBL, false);
		set_sampler(UIBL, _texture);
		set_uniform_f(UIBLTexel, _texel, _texel);

		return self;
	};

	static on_set = function () {
		gml_pragma("forceinline");
		method(self, Super_BaseShader.on_set)();
		set_ibl();
	};

	static set_material = function (_material) {
		gml_pragma("forceinline");
		method(self, Super_BaseShader.set_material)(_material);
		set_metallic_ao(_material.MetallicAO);
		set_normal_roughness(_material.NormalRoughness);
		set_subsurface(_material.Subsurface);
		set_emissive(_material.Emissive);
		return self;
	};
}<|MERGE_RESOLUTION|>--- conflicted
+++ resolved
@@ -1,118 +1,111 @@
-/// @func BBMOD_PBRShader(_shader, _vertexFormat)
-/// @extends BBMOD_BaseShader
-/// @desc A wrapper for a raw GameMaker shader resource using PBR.
-/// @param {Resource.GMShader} _shader The shader resource.
-/// @param {Struct.BBMOD_VertexFormat} _vertexFormat The vertex format required by the shader.
-function BBMOD_PBRShader(_shader, _vertexFormat)
-	: BBMOD_BaseShader(_shader, _vertexFormat) constructor
-{
-	static Super_BaseShader = {
-		on_set: on_set,
-		set_material: set_material,
-	};
-
-	UNormalRoughness = get_sampler_index("bbmod_NormalRoughness");
-
-	UMetallicAO = get_sampler_index("bbmod_MetallicAO");
-
-	USubsurface = get_sampler_index("bbmod_Subsurface");
-
-	UEmissive = get_sampler_index("bbmod_Emissive");
-
-	UIBL = get_sampler_index("bbmod_IBL");
-
-	UIBLTexel = get_uniform("bbmod_IBLTexel");
-
-	/// @func set_normal_roughness(_texture)
-	/// @desc Sets the `bbmod_NormalRoughness` uniform.
-	/// @param {Pointer.Texture} _texture The new texture with normal vector in
-	/// the RGB channels and roughness in the A channel.
-	/// @return {Struct.BBMOD_PBRShader} Returns `self`.
-	static set_normal_roughness = function (_texture) {
-		gml_pragma("forceinline");
-		return set_sampler(UNormalRoughness, _texture);
-	};
-
-	/// @func set_metallic_ao(_texture)
-	/// @desc Sets the `bbmod_MetallicAO` uniform.
-	/// @param {Pointer.Texture} _texture The new texture with metalness in the
-	/// R channel and ambient occlusion in the G channel.
-	/// @return {Struct.BBMOD_PBRShader} Returns `self`.
-	static set_metallic_ao = function (_texture) {
-		gml_pragma("forceinline");
-		return set_sampler(UMetallicAO, _texture);
-	};
-
-	/// @func set_subsurface(_texture)
-	/// @desc Sets the `bbmod_Subsurface` uniform.
-	/// @param {Pointer.Texture} _texture The new texture with subsurface color
-	/// in the RGB channels and its intensity in the A channel.
-	/// @return {Struct.BBMOD_PBRShader} Returns `self`.
-	static set_subsurface = function (_texture) {
-		gml_pragma("forceinline");
-		return set_sampler(USubsurface, _texture);
-	};
-
-	/// @func set_emissive(_texture)
-	/// @desc Sets the `bbmod_Emissive` uniform.
-	/// @param {Pointer.Texture} _texture The new RGBM encoded emissive color.
-	/// @return {Struct.BBMOD_PBRShader} Returns `self`.
-	static set_emissive = function (_texture) {
-		gml_pragma("forceinline");
-		return set_sampler(UEmissive, _texture);
-	};
-
-	/// @func set_ibl([_ibl])
-	/// @desc Sets a fragment shader uniform `bbmod_IBLTexel` and samplers
-	/// `bbmod_IBL` and `bbmod_BRDF`. These are required for image based
-	/// lighting.
-<<<<<<< HEAD
-	/// @param {Struct.BBMOD_ImageBasedLight} [_ibl] The image based light. Defaults to
-	/// the one defined using {@link bbmod_ibl_set}. If the light is not enabled
-	/// then it is not passed.
-	/// @return {Struct.BBMOD_PBRShader} Returns `self`.
-=======
-	/// @param {BBMOD_ImageBasedLight/undefined} [_ibl] The image based light.
-	/// If `undefined`, then the value set by {@link bbmod_ibl_set} is used. If
-	/// the light is not enabled, then it is not passed.
-	/// @return {BBMOD_PBRShader} Returns `self`.
->>>>>>> a1bdacd1
-	static set_ibl = function (_ibl=undefined) {
-		gml_pragma("forceinline");
-
-		static _iblNull = sprite_get_texture(BBMOD_SprIBLNull, 0);
-		var _texture = _iblNull;
-		var _texel = 0.0;
-
-		_ibl ??= global.__bbmodImageBasedLight;
-		if (_ibl != undefined && _ibl.Enabled)
-		{
-			_texture = _ibl.Texture;
-			_texel = _ibl.Texel;
-		}
-
-		gpu_set_tex_mip_enable_ext(UIBL, mip_off);
-		gpu_set_tex_filter_ext(UIBL, true);
-		gpu_set_tex_repeat_ext(UIBL, false);
-		set_sampler(UIBL, _texture);
-		set_uniform_f(UIBLTexel, _texel, _texel);
-
-		return self;
-	};
-
-	static on_set = function () {
-		gml_pragma("forceinline");
-		method(self, Super_BaseShader.on_set)();
-		set_ibl();
-	};
-
-	static set_material = function (_material) {
-		gml_pragma("forceinline");
-		method(self, Super_BaseShader.set_material)(_material);
-		set_metallic_ao(_material.MetallicAO);
-		set_normal_roughness(_material.NormalRoughness);
-		set_subsurface(_material.Subsurface);
-		set_emissive(_material.Emissive);
-		return self;
-	};
+/// @func BBMOD_PBRShader(_shader, _vertexFormat)
+/// @extends BBMOD_BaseShader
+/// @desc A wrapper for a raw GameMaker shader resource using PBR.
+/// @param {Resource.GMShader} _shader The shader resource.
+/// @param {Struct.BBMOD_VertexFormat} _vertexFormat The vertex format required by the shader.
+function BBMOD_PBRShader(_shader, _vertexFormat)
+	: BBMOD_BaseShader(_shader, _vertexFormat) constructor
+{
+	static Super_BaseShader = {
+		on_set: on_set,
+		set_material: set_material,
+	};
+
+	UNormalRoughness = get_sampler_index("bbmod_NormalRoughness");
+
+	UMetallicAO = get_sampler_index("bbmod_MetallicAO");
+
+	USubsurface = get_sampler_index("bbmod_Subsurface");
+
+	UEmissive = get_sampler_index("bbmod_Emissive");
+
+	UIBL = get_sampler_index("bbmod_IBL");
+
+	UIBLTexel = get_uniform("bbmod_IBLTexel");
+
+	/// @func set_normal_roughness(_texture)
+	/// @desc Sets the `bbmod_NormalRoughness` uniform.
+	/// @param {Pointer.Texture} _texture The new texture with normal vector in
+	/// the RGB channels and roughness in the A channel.
+	/// @return {Struct.BBMOD_PBRShader} Returns `self`.
+	static set_normal_roughness = function (_texture) {
+		gml_pragma("forceinline");
+		return set_sampler(UNormalRoughness, _texture);
+	};
+
+	/// @func set_metallic_ao(_texture)
+	/// @desc Sets the `bbmod_MetallicAO` uniform.
+	/// @param {Pointer.Texture} _texture The new texture with metalness in the
+	/// R channel and ambient occlusion in the G channel.
+	/// @return {Struct.BBMOD_PBRShader} Returns `self`.
+	static set_metallic_ao = function (_texture) {
+		gml_pragma("forceinline");
+		return set_sampler(UMetallicAO, _texture);
+	};
+
+	/// @func set_subsurface(_texture)
+	/// @desc Sets the `bbmod_Subsurface` uniform.
+	/// @param {Pointer.Texture} _texture The new texture with subsurface color
+	/// in the RGB channels and its intensity in the A channel.
+	/// @return {Struct.BBMOD_PBRShader} Returns `self`.
+	static set_subsurface = function (_texture) {
+		gml_pragma("forceinline");
+		return set_sampler(USubsurface, _texture);
+	};
+
+	/// @func set_emissive(_texture)
+	/// @desc Sets the `bbmod_Emissive` uniform.
+	/// @param {Pointer.Texture} _texture The new RGBM encoded emissive color.
+	/// @return {Struct.BBMOD_PBRShader} Returns `self`.
+	static set_emissive = function (_texture) {
+		gml_pragma("forceinline");
+		return set_sampler(UEmissive, _texture);
+	};
+
+	/// @func set_ibl([_ibl])
+	/// @desc Sets a fragment shader uniform `bbmod_IBLTexel` and samplers
+	/// `bbmod_IBL` and `bbmod_BRDF`. These are required for image based
+	/// lighting.
+	/// @param {Struct.BBMOD_ImageBasedLight/Undefined} [_ibl] The image based light.
+	/// If `undefined`, then the value set by {@link bbmod_ibl_set} is used. If
+	/// the light is not enabled, then it is not passed.
+	/// @return {Struct.BBMOD_PBRShader} Returns `self`.
+	static set_ibl = function (_ibl=undefined) {
+		gml_pragma("forceinline");
+
+		static _iblNull = sprite_get_texture(BBMOD_SprIBLNull, 0);
+		var _texture = _iblNull;
+		var _texel = 0.0;
+
+		_ibl ??= global.__bbmodImageBasedLight;
+		if (_ibl != undefined && _ibl.Enabled)
+		{
+			_texture = _ibl.Texture;
+			_texel = _ibl.Texel;
+		}
+
+		gpu_set_tex_mip_enable_ext(UIBL, mip_off);
+		gpu_set_tex_filter_ext(UIBL, true);
+		gpu_set_tex_repeat_ext(UIBL, false);
+		set_sampler(UIBL, _texture);
+		set_uniform_f(UIBLTexel, _texel, _texel);
+
+		return self;
+	};
+
+	static on_set = function () {
+		gml_pragma("forceinline");
+		method(self, Super_BaseShader.on_set)();
+		set_ibl();
+	};
+
+	static set_material = function (_material) {
+		gml_pragma("forceinline");
+		method(self, Super_BaseShader.set_material)(_material);
+		set_metallic_ao(_material.MetallicAO);
+		set_normal_roughness(_material.NormalRoughness);
+		set_subsurface(_material.Subsurface);
+		set_emissive(_material.Emissive);
+		return self;
+	};
 }