--- conflicted
+++ resolved
@@ -1,47 +1,42 @@
-/// @func bbmod_model_to_colmesh(_model, _colmesh[, _transform])
-/// @desc Adds a {@link BBMOD_Model} into a colmesh.
-/// @param {Struct.BBMOD_Model} _model The model to add.
-/// @param {colmesh} _colmesh The colmesh to add the model to.
-<<<<<<< HEAD
-/// @param {Array.Real} [_transform] A matrix to transform the model with before
-/// it is added to the colmesh. Defaults to the identity matrix.
-=======
-/// @param {real[16]/undefined} [_transform] A matrix to transform the model
-/// with before it is added to the colmesh. Leave `undefined` if you do not wish
-/// to transform the model.
->>>>>>> a1bdacd1
-/// @see https://marketplace.yoyogames.com/assets/8130/colmesh
-function bbmod_model_to_colmesh(_model, _colmesh, _transform=undefined)
-{
-	static _stack = ds_stack_create();
-
-	var _meshes = _model.Meshes;
-
-	ds_stack_push(_stack, _model.RootNode);
-
-	while (!ds_stack_empty(_stack))
-	{
-		var _node = ds_stack_pop(_stack);
-
-		if (!_node.IsRenderable || !_node.Visible)
-		{
-			continue;
-		}
-
-		var _meshIndices = _node.Meshes;
-		var _children = _node.Children;
-		var i = 0;
-
-		repeat (array_length(_meshIndices))
-		{
-			var _mesh = _meshes[_meshIndices[i++]];
-			bbmod_mesh_to_colmesh(_mesh, _colmesh, _transform);
-		}
-
-		i = 0;
-		repeat (array_length(_children))
-		{
-			ds_stack_push(_stack, _children[i++]);
-		}
-	}
+/// @func bbmod_model_to_colmesh(_model, _colmesh[, _transform])
+/// @desc Adds a {@link BBMOD_Model} into a colmesh.
+/// @param {Struct.BBMOD_Model} _model The model to add.
+/// @param {Struct.colmesh} _colmesh The colmesh to add the model to.
+/// @param {Array.Real/Undefined} [_transform] A matrix to transform the model
+/// with before it is added to the colmesh. Leave `undefined` if you do not wish
+/// to transform the model.
+/// @see https://marketplace.yoyogames.com/assets/8130/colmesh
+function bbmod_model_to_colmesh(_model, _colmesh, _transform=undefined)
+{
+	static _stack = ds_stack_create();
+
+	var _meshes = _model.Meshes;
+
+	ds_stack_push(_stack, _model.RootNode);
+
+	while (!ds_stack_empty(_stack))
+	{
+		var _node = ds_stack_pop(_stack);
+
+		if (!_node.IsRenderable || !_node.Visible)
+		{
+			continue;
+		}
+
+		var _meshIndices = _node.Meshes;
+		var _children = _node.Children;
+		var i = 0;
+
+		repeat (array_length(_meshIndices))
+		{
+			var _mesh = _meshes[_meshIndices[i++]];
+			bbmod_mesh_to_colmesh(_mesh, _colmesh, _transform);
+		}
+
+		i = 0;
+		repeat (array_length(_children))
+		{
+			ds_stack_push(_stack, _children[i++]);
+		}
+	}
 }