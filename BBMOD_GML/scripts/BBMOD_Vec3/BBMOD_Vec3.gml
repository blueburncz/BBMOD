--- conflicted
+++ resolved
@@ -1,663 +1,624 @@
-/// @macro {Struct.BBMOD_Vec3} A shorthand for `new BBMOD_Vec3(1, 0, 0)`.
-/// @see BBMOD_VEC3_RIGHT
-/// @see BBMOD_VEC3_UP
-/// @see BBMOD_Vec3
-#macro BBMOD_VEC3_FORWARD new BBMOD_Vec3(1.0, 0.0, 0.0)
-
-/// @macro {Struct.BBMOD_Vec3} A shorthand for `new BBMOD_Vec3(0, 1, 0)`.
-/// @see BBMOD_VEC3_FORWARD
-/// @see BBMOD_VEC3_UP
-/// @see BBMOD_Vec3
-#macro BBMOD_VEC3_RIGHT new BBMOD_Vec3(0.0, 1.0, 0.0)
-
-/// @macro {Struct.BBMOD_Vec3} A shorthand for `new BBMOD_Vec3(0, 0, 1)`.
-/// @see BBMOD_VEC3_RIGHT
-/// @see BBMOD_VEC3_FORWARD
-/// @see BBMOD_Vec3
-#macro BBMOD_VEC3_UP new BBMOD_Vec3(0.0, 0.0, 1.0)
-
-/// @func BBMOD_Vec3([_x[, _y, _z]])
-/// @desc A 3D vector.
-<<<<<<< HEAD
-/// @param {Real} [_x] The first component of the vector. Defaults to 0.
-/// @param {Real} [_y] The second component of the vector. Defaults to `_x`.
-/// @param {Real} [_z] The third component of the vector. Defaults to `_x`.
-=======
-/// @param {real} [_x] The first component of the vector. Defaults to 0.
-/// @param {real/undefined} [_y] The second component of the vector. Defaults to `_x`.
-/// @param {real/undefined} [_z] The third component of the vector. Defaults to `_x`.
->>>>>>> a1bdacd1
-/// @see BBMOD_Vec2
-/// @see BBMOD_Vec4
-function BBMOD_Vec3(_x=0.0, _y=undefined, _z=undefined) constructor
-{
-<<<<<<< HEAD
-	/// @var {Real} The first component of the vector.
-	X = (_x != undefined) ? _x : 0.0;
-
-	/// @var {Real} The second component of the vector.
-	Y = (_y != undefined) ? _y : X;
-
-	/// @var {Real} The third component of the vector.
-	Z = (_z != undefined) ? _z : X;
-=======
-	/// @var {real} The first component of the vector.
-	X = _x;
-
-	/// @var {real} The second component of the vector.
-	Y = _y ?? X;
-
-	/// @var {real} The third component of the vector.
-	Z = _z ?? X;
->>>>>>> a1bdacd1
-
-	/// @func Abs()
-	/// @desc Creates a new vector where each component is equal to the absolute
-	/// value of the original component.
-	/// @return {Struct.BBMOD_Vec3} The created vector.
-	/// @example
-	/// ```gml
-	/// new BBMOD_Vec3(-1.0, 2.0, -3.0).Abs() // => BBMOD_Vec3(1.0, 2.0, 3.0)
-	/// ```
-	static Abs = function () {
-		gml_pragma("forceinline");
-		return new BBMOD_Vec3(
-			abs(X),
-			abs(Y),
-			abs(Z),
-		);
-	};
-
-	/// @func Add(_v)
-	/// @desc Adds vectors and returns the result as a new vector.
-	/// @param {Struct.BBMOD_Vec3} _v The other vector.
-	/// @return {Struct.BBMOD_Vec3} The created vector.
-	static Add = function (_v) {
-		gml_pragma("forceinline");
-		return new BBMOD_Vec3(
-			X + _v.X,
-			Y + _v.Y,
-			Z + _v.Z,
-		);
-	};
-
-	/// @func Ceil()
-	/// @desc Applies function `ceil` to each component of the vector and returns
-	/// the result as a new vector.
-	/// @return {Struct.BBMOD_Vec3} The created vector.
-	/// @example
-	/// ```gml
-	/// new BBMOD_Vec3(0.2, 1.6, 2.4).Ceil() // => BBMOD_Vec3(1.0, 2.0, 3.0)
-	/// ```
-	static Ceil = function () {
-		gml_pragma("forceinline");
-		return new BBMOD_Vec3(
-			ceil(X),
-			ceil(Y),
-			ceil(Z),
-		);
-	};
-
-	/// @func Clamp(_min, _max)
-	/// @desc Clamps each component of the vector between corresponding
-	/// components of `_min` and `_max` and returns the result as a new vector.
-	/// @param {BBMOD_Vec3} _min A vector with minimum components.
-	/// @param {BBMOD_Vec3} _max A vector with maximum components.
-	/// @return {BBMOD_Vec3} The resulting vector.
-	static Clamp = function (_min, _max) {
-		gml_pragma("forceinline");
-		return new BBMOD_Vec3(
-			clamp(X, _min.X, _max.X),
-			clamp(Y, _min.Y, _max.Y),
-			clamp(Z, _min.Z, _max.Z),
-		);
-	};
-
-	/// @func ClampLength(_min, _max)
-	/// @desc Clamps the length of the vector between `_min` and `_max` and
-	/// returns the result as a new vector.
-	/// @param {Real} _min The minimum length of the vector.
-	/// @param {Real} _max The maximum length of the vector.
-	/// @return {Struct.BBMOD_Vec3} The created vector.
-	/// @example
-	/// ```gml
-	/// new BBMOD_Vec3(3.0, 0.0, 0.0).ClampLength(1.0, 5.0) // => BBMOD_Vec3(3.0, 0.0, 0.0)
-	/// new BBMOD_Vec3(3.0, 0.0, 0.0).ClampLength(4.0, 5.0) // => BBMOD_Vec3(4.0, 0.0, 0.0)
-	/// new BBMOD_Vec3(3.0, 0.0, 0.0).ClampLength(1.0, 2.0) // => BBMOD_Vec3(2.0, 0.0, 0.0)
-	/// ```
-	static ClampLength = function (_min, _max) {
-		gml_pragma("forceinline");
-		var _length = sqrt(
-			  X * X
-			+ Y * Y
-			+ Z * Z
-		);
-		var _newLength = clamp(_length, _min, _max);
-		return new BBMOD_Vec3(
-			(X / _length) * _newLength,
-			(Y / _length) * _newLength,
-			(Z / _length) * _newLength,
-		);
-	};
-
-	/// @func Clone()
-	/// @desc Creates a clone of the vector.
-	/// @return {Struct.BBMOD_Vec3} The creted vector.
-	static Clone = function () {
-		gml_pragma("forceinline");
-		return new BBMOD_Vec3(
-			X,
-			Y,
-			Z,
-		);
-	};
-
-	/// @func Copy(_dest)
-	/// @desc Copies components of the vector to the `_dest` vector.
-	/// @param {Struct.BBMOD_Vec3} _dest The destination vector.
-	/// @return {Struct.BBMOD_Vec3} Returns `self`.
-	/// @example
-	/// ```gml
-	/// var _v1 = new BBMOD_Vec3(1.0, 2.0, 3.0);
-	/// var _v2 = new BBMOD_Vec3(4.0, 5.0, 6.0);
-	/// show_debug_message(_v2) // Prints { X: 4.0, Y: 5.0, Z: 6.0 }
-	/// _v1.Copy(_v2);
-	/// show_debug_message(_v2) // Prints { X: 1.0, Y: 2.0, Z: 3.0 }
-	/// ```
-	static Copy = function (_dest) {
-		gml_pragma("forceinline");
-		_dest.X = X;
-		_dest.Y = Y;
-		_dest.Z = Z;
-		return self;
-	};
-
-	/// @func Cross(_v)
-	/// @desc Computes a cross product of this vector and vector `_v` and returns
-	/// the result as a new vector.
-	/// @param {Struct.BBMOD_Vec3} The other vector.
-	/// @return {Struct.BBMOD_Vec3} The created vector.
-	static Cross = function (_v) {
-		gml_pragma("forceinline");
-		return new BBMOD_Vec3(
-			Y * _v.Z - Z * _v.Y,
-			Z * _v.X - X * _v.Z,
-			X * _v.Y - Y * _v.X,
-		);
-	};
-
-	/// @func Dot(_v)
-	/// @desc Computes the dot product of this vector and vector `_v`.
-	/// @param {Struct.BBMOD_Vec3} _v The other vector.
-	/// @return {Real} The dot product of this vector and vector `_v`.
-	static Dot = function (_v) {
-		gml_pragma("forceinline");
-		return (
-			  X * _v.X
-			+ Y * _v.Y
-			+ Z * _v.Z
-		);
-	};
-
-	/// @func Equals(_v)
-	/// @desc Checks whether this vectors equals to vector `_v`.
-	/// @param {Struct.BBMOD_Vec3} _v The vector to compare to.
-	/// @return {Bool} Returns `true` if the two vectors are equal.
-	static Equals = function (_v) {
-		gml_pragma("forceinline");
-		return (
-			   X == _v.X
-			&& Y == _v.Y
-			&& Z == _v.Z
-		);
-	};
-
-	/// @func Floor()
-	/// @desc Applies function `floor` to each component of the vector and returns
-	/// the result as a new vector.
-	/// @return {Struct.BBMOD_Vec3} The created vector.
-	/// @example
-	/// ```gml
-	/// new BBMOD_Vec3(0.2, 1.6, 2.4).Floor() // => BBMOD_Vec3(0.0, 1.0, 2.0)
-	/// ```
-	static Floor = function () {
-		gml_pragma("forceinline");
-		return new BBMOD_Vec3(
-			floor(X),
-			floor(Y),
-			floor(Z),
-		);
-	};
-
-	/// @func Frac()
-	/// @desc Applies function `frac` to each component of the vector and returns
-	/// the result as a new vector.
-	/// @return {Struct.BBMOD_Vec3} The created vector.
-	/// @example
-	/// ```gml
-	/// new BBMOD_Vec3(0.2, 1.6, 2.4).Frac() // => BBMOD_Vec3(0.2, 0.6, 0.4)
-	/// ```
-	static Frac = function () {
-		gml_pragma("forceinline");
-		return new BBMOD_Vec3(
-			frac(X),
-			frac(Y),
-			frac(Z),
-		);
-	};
-
-	/// @func FromArray(_array[, _index])
-	/// @desc Loads vector components from an array.
-	/// @param {Array.Real} _array The array to read the components from.
-	/// @param {Real} [_index] The index to start reading the vector components
-	/// from. Defaults to 0.
-<<<<<<< HEAD
-	/// @return {Struct.BBMOD_Vec3} Returns `self`.
-	static FromArray = function (_array, _index) {
-=======
-	/// @return {BBMOD_Vec3} Returns `self`.
-	static FromArray = function (_array, _index=0) {
->>>>>>> a1bdacd1
-		gml_pragma("forceinline");
-		X = _array[_index];
-		Y = _array[_index + 1];
-		Z = _array[_index + 2];
-		return self;
-	};
-
-	/// @func FromBarycentric(_v1, _v2, _v3, _f, _g)
-	/// @desc Computes the vector components using a formula
-	/// `_v1 + _f * (_v2 - _v1) + _g * (_v3 - _v1)`.
-	/// @param {Struct.BBMOD_Vec3} _v1 The first point of a triangle.
-	/// @param {Struct.BBMOD_Vec3} _v2 The second point of a triangle.
-	/// @param {Struct.BBMOD_Vec3} _v3 The third point of a triangle.
-	/// @param {Real} _f The weighting factor between `_v1` and `_v2`.
-	/// @param {Real} _g The weighting factor between `_v1` and `_v3`.
-	/// @return {Struct.BBMOD_Vec3} Returns `self`.
-	static FromBarycentric = function (_v1, _v2, _v3, _f, _g) {
-		gml_pragma("forceinline");
-		var _v1X = _v1.X;
-		var _v1Y = _v1.Y;
-		var _v1Z = _v1.Z;
-		X = _v1X + _f * (_v2.X - _v1X) + _g * (_v3.X - _v1X);
-		Y = _v1Y + _f * (_v2.Y - _v1Y) + _g * (_v3.Y - _v1Y);
-		Z = _v1Z + _f * (_v2.Z - _v1Z) + _g * (_v3.Z - _v1Z);
-		return self;
-	};
-
-	/// @func FromBuffer(_buffer, _type)
-	/// @desc Loads vector components from a buffer.
-	/// @param {Id.Buffer} _buffer The buffer to read the components from.
-	/// @param {Constant.BufferDataType} _type The type of each component.
-	/// @return {Struct.BBMOD_Vec3} Returns `self`.
-	static FromBuffer = function (_buffer, _type) {
-		gml_pragma("forceinline");
-		X = buffer_read(_buffer, _type);
-		Y = buffer_read(_buffer, _type);
-		Z = buffer_read(_buffer, _type);
-		return self;
-	};
-
-	/// @func Length()
-	/// @desc Computes the length of the vector.
-	/// @return {Real} The length of the vector.
-	static Length = function () {
-		gml_pragma("forceinline");
-		return sqrt(
-			  X * X
-			+ Y * Y
-			+ Z * Z
-		);
-	};
-
-	/// @func LengthSqr()
-	/// @desc Computes a squared length of the vector.
-	/// @return {Real} The squared length of the vector.
-	static LengthSqr = function () {
-		gml_pragma("forceinline");
-		return (
-			  X * X
-			+ Y * Y
-			+ Z * Z
-		);
-	};
-
-	/// @func Lerp(_v, _amount)
-	/// @desc Linearly interpolates between vector `_v` by the given amount.
-	/// @param {Struct.BBMOD_Vec3} _v The vector to interpolate with.
-	/// @param {Real} _amount The interpolation factor.
-	static Lerp = function (_v, _amount) {
-		gml_pragma("forceinline");
-		return new BBMOD_Vec3(
-			lerp(X, _v.X, _amount),
-			lerp(Y, _v.Y, _amount),
-			lerp(Z, _v.Z, _amount),
-		);
-	};
-
-	/// @func MaxComponent()
-	/// @desc Computes the greatest component of the vector.
-	/// @return {Real} The greates component of the vector.
-	static MaxComponent = function () {
-		gml_pragma("forceinline");
-		return max(
-			X,
-			Y,
-			Z,
-		);
-	};
-
-	/// @func Maximize(_v)
-	/// @desc Creates a new vector where each component is the maximum component
-	/// from this vector and vector `_v`.
-	/// @param {Struct.BBMOD_Vec3} _v The other vector.
-	/// @return {Struct.BBMOD_Vec3} The created vector.
-	/// @example
-	/// ```gml
-	/// var _v1 = new BBMOD_Vec3(1.0, 4.0, 5.0);
-	/// var _v2 = new BBMOD_Vec3(2.0, 3.0, 6.0);
-	/// var _vMax = _v1.Maximize(_v2); // Equals to BBMOD_Vec3(2.0, 4.0, 6.0)
-	/// ```
-	static Maximize = function (_v) {
-		gml_pragma("forceinline");
-		return new BBMOD_Vec3(
-			max(X, _v.X),
-			max(Y, _v.Y),
-			max(Z, _v.Z),
-		);
-	};
-
-	/// @func MinComponent()
-	/// @desc Computes the smallest component of the vector.
-	/// @return {Real} The smallest component of the vector.
-	static MinComponent = function () {
-		gml_pragma("forceinline");
-		return min(
-			X,
-			Y,
-			Z,
-		);
-	};
-
-	/// @func Minimize(_v)
-	/// @desc Creates a new vector where each component is the minimum component
-	/// from this vector and vector `_v`.
-	/// @param {Struct.BBMOD_Vec3} _v The other vector.
-	/// @return {Struct.BBMOD_Vec3} The created vector.
-	/// @example
-	/// ```gml
-	/// var _v1 = new BBMOD_Vec3(1.0, 4.0, 5.0);
-	/// var _v2 = new BBMOD_Vec3(2.0, 3.0, 6.0);
-	/// var _vMin = _v1.Minimize(_v2); // Equals to BBMOD_Vec3(1.0, 3.0, 5.0)
-	/// ```
-	static Minimize = function (_v) {
-		gml_pragma("forceinline");
-		return new BBMOD_Vec3(
-			min(X, _v.X),
-			min(Y, _v.Y),
-			min(Z, _v.Z),
-		);
-	};
-
-	/// @func Mul(_v)
-	/// @desc Multiplies the vector with vector `_v` and returns the result
-	/// as a new vector.
-	/// @param {Struct.BBMOD_Vec3} _v The other vector.
-	/// @return {Struct.BBMOD_Vec3} The created vector.
-	static Mul = function (_v) {
-		gml_pragma("forceinline");
-		return new BBMOD_Vec3(
-			X * _v.X,
-			Y * _v.Y,
-			Z * _v.Z,
-		);
-	};
-
-	/// @func Normalize()
-	/// @desc Normalizes the vector and returns the result as a new vector.
-	/// @return {Struct.BBMOD_Vec3} The created vector.
-	static Normalize = function () {
-		gml_pragma("forceinline");
-		var _lengthSqr = (
-			  X * X
-			+ Y * Y
-			+ Z * Z
-		);
-		if (_lengthSqr >= math_get_epsilon())
-		{
-			var _n = 1.0 / sqrt(_lengthSqr);
-			return new BBMOD_Vec3(
-				X * _n,
-				Y * _n,
-				Z * _n,
-			);
-		}
-		return new BBMOD_Vec3(
-			X,
-			Y,
-			Z,
-		);
-	};
-
-	/// @func Orthonormalize(_v)
-	/// @desc Orthonormalizes the vectors in-place using the Gram–Schmidt process.
-	/// @param {Struct.BBMOD_Vec3} _v The other vector.
-	/// @return {Bool} Returns `true` if the vectors were orthonormalized.
-	static Orthonormalize = function (_v) {
-		gml_pragma("forceinline");
-
-		var _v1 = Normalize();
-		var _proj = _v1.Scale(_v.Dot(_v1));
-		var _v2 = _v.Sub(_proj);
-
-		if (_v2.Length() <= 0.0)
-		{
-			return false;
-		}
-
-		_v1.Copy(self);
-		_v2.Normalize().Copy(_v);
-
-		return true;
-	};
-
-	/// @func Reflect(_v)
-	/// @desc Reflects the vector from vector `_v` and returns the result
-	/// as a new vector.
-	/// @param {Struct.BBMOD_Vec3} _v The vector to reflect from.
-	/// @return {Struct.BBMOD_Vec3} The created vector.
-	static Reflect = function (_v) {
-		gml_pragma("forceinline");
-		var _dot2 = (
-			  X * _v.X
-			+ Y * _v.Y
-			+ Z * _v.Z
-		) * 2.0;
-		return new BBMOD_Vec3(
-			X - (_dot2 * _v.X),
-			Y - (_dot2 * _v.Y),
-			Z - (_dot2 * _v.Z),
-		);
-	};
-
-	/// @func Round()
-	/// @desc Applies function `round` to each component of the vector and returns
-	/// the result as a new vector.
-	/// @return {Struct.BBMOD_Vec3} The created vector.
-	/// @example
-	/// ```gml
-	/// new BBMOD_Vec3(0.2, 1.6, 2.4).Round() // => BBMOD_Vec3(0.0, 2.0, 2.0)
-	/// ```
-	static Round = function () {
-		gml_pragma("forceinline");
-		return new BBMOD_Vec3(
-			round(X),
-			round(Y),
-			round(Z),
-		);
-	};
-
-	/// @func Scale(_s)
-	/// @desc Scales each component of the vector by `_s` and returns the result
-	/// as a new vector.
-	/// @param {Real} _s The value to scale the components by.
-	/// @return {Struct.BBMOD_Vec3} The created vector.
-	/// @example
-	/// ```gml
-	/// new BBMOD_Vec3(1.0, 2.0, 3.0).Scale(2.0) // => BBMOD_Vec3(2.0, 4.0, 6.0)
-	/// ```
-	static Scale = function (_s) {
-		gml_pragma("forceinline")
-		return new BBMOD_Vec3(
-			X * _s,
-			Y * _s,
-			Z * _s,
-		);
-	};
-
-	/// @func Get(_index)
-	/// @desc Retrieves vector component at given index (0 is X, 1 is Y, etc.).
-	/// @param {uint} _index The index of the component.
-	/// @return {real} The value of the vector component at given index.
-	/// @throws {BBMOD_OutOfRangeException} If an invalid index is passed.
-	static Get = function (_index) {
-		gml_pragma("forceinline");
-		switch (_index)
-		{
-		case 0:
-			return X;
-
-		case 1:
-			return Y;
-
-		case 2:
-			return Z;
-		}
-		throw new BBMOD_OutOfRangeException();
-	};
-
-	/// @func Set([_x[, _y, _z]])
-	/// @desc Sets vector components in-place.
-<<<<<<< HEAD
-	/// @param {Real} [_x] The new value of the first component. Defaults to 0.
-	/// @param {Real} [_y] The new value of the second component. Defaults to `_x`.
-	/// @param {Real} [_z] The new value of the third component. Defaults to `_x`.
-	/// @return {Struct.BBMOD_Vec3} Returns `self`.
-	static Set = function (_x, _y, _z) {
-=======
-	/// @param {real} [_x] The new value of the first component. Defaults to 0.
-	/// @param {real/undefined} [_y] The new value of the second component. Defaults to `_x`.
-	/// @param {real/undefined} [_z] The new value of the third component. Defaults to `_x`.
-	/// @return {BBMOD_Vec3} Returns `self`.
-	static Set = function (_x=0.0, _y=undefined, _z=undefined) {
->>>>>>> a1bdacd1
-		gml_pragma("forceinline");
-		X = _x;
-		Y = _y ?? X;
-		Z = _z ?? X;
-		return self;
-	};
-
-	/// @func SetIndex(_index, _value)
-	/// @desc Sets vector component in-place.
-	/// @param {Real} _index The index of the component, starting at 0.
-	/// @param {Real} _value The new value of the component.
-	/// @return {Struct.BBMOD_Vec3} Returns `self`.
-	/// @throws {BBMOD_OutOfRangeException} If the given index is out of range
-	/// of possible values.
-	static SetIndex = function (_index, _value) {
-		gml_pragma("forceinline");
-		switch (_index)
-		{
-		case 0:
-			X = _value;
-			break;
-
-		case 1:
-			Y = _value;
-			break;
-
-		case 2:
-			Z = _value;
-			break;
-
-		default:
-			throw new BBMOD_OutOfRangeException();
-			break;
-		}
-		return self;
-	};
-
-	/// @func Sub(_v)
-	/// @desc Subtracts vector `_v` from this vector and returns the result
-	/// as a new vector.
-	/// @param {Struct.BBMOD_Vec3} _v The vector to subtract from this one.
-	/// @return {Struct.BBMOD_Vec3} The created vector.
-	/// @example
-	/// ```gml
-	/// var _v1 = new BBMOD_Vec3(1.0, 2.0, 3.0);
-	/// var _v2 = new BBMOD_Vec3(4.0, 5.0, 6.0);
-	/// var _v3 = _v1.Sub(_v2); // Equals to BBMOD_Vec3(-3.0, -3.0, -3.0)
-	/// ```
-	static Sub = function (_v) {
-		gml_pragma("forceinline")
-		return new BBMOD_Vec3(
-			X - _v.X,
-			Y - _v.Y,
-			Z - _v.Z,
-		);
-	};
-
-	/// @func ToArray([_array[, _index]])
-	/// @desc Writes the components of the vector into the target array.
-<<<<<<< HEAD
-	/// @param {Array.Real} [_array] The array to write to. If not specified
-=======
-	/// @param {real[]/undefined} [_array] The array to write to. If `undefined`,
->>>>>>> a1bdacd1
-	/// a new one of required size is created.
-	/// @param {Real} [_index] The starting index within the target array.
-	/// Defaults to 0.
-<<<<<<< HEAD
-	/// @return {Array.Real} The target array.
-	static ToArray = function (_array, _index) {
-=======
-	/// @return {real[]} The target array.
-	static ToArray = function (_array=undefined, _index=0) {
->>>>>>> a1bdacd1
-		gml_pragma("forceinline");
-		_array ??= array_create(3, 0.0);
-		_array[@ _index]     = X;
-		_array[@ _index + 1] = Y;
-		_array[@ _index + 2] = Z;
-		return _array;
-	};
-
-	/// @func ToBuffer(_buffer, _type)
-	/// @desc Writes the components of the vector into the buffer.
-	/// @param {Id.Buffer} _buffer The buffer to write to.
-	/// @param {Constant.BufferDataType} _type The type of the components.
-	/// @return {Struct.BBMOD_Vec3} Returns `self`.
-	static ToBuffer = function (_buffer, _type) {
-		gml_pragma("forceinline");
-		buffer_write(_buffer, _type, X);
-		buffer_write(_buffer, _type, Y);
-		buffer_write(_buffer, _type, Z);
-		return self;
-	};
-
-	/// @func Transform(_matrix)
-	/// @desc Transforms vector `[X, Y, Z, 1.0]` by a matrix and returns the result
-	/// as a new vector.
-	/// @param {Array.Real} _matrix The matrix to transform the vector by.
-	/// @return {Struct.BBMOD_Vec3} The created vector.
-	static Transform = function (_matrix) {
-		gml_pragma("forceinline")
-		var _res = matrix_transform_vertex(_matrix, X, Y, Z);
-		return new BBMOD_Vec3(
-			_res[0],
-			_res[1],
-			_res[2],
-		);
-	};
+/// @macro {Struct.BBMOD_Vec3} A shorthand for `new BBMOD_Vec3(1, 0, 0)`.
+/// @see BBMOD_VEC3_RIGHT
+/// @see BBMOD_VEC3_UP
+/// @see BBMOD_Vec3
+#macro BBMOD_VEC3_FORWARD new BBMOD_Vec3(1.0, 0.0, 0.0)
+
+/// @macro {Struct.BBMOD_Vec3} A shorthand for `new BBMOD_Vec3(0, 1, 0)`.
+/// @see BBMOD_VEC3_FORWARD
+/// @see BBMOD_VEC3_UP
+/// @see BBMOD_Vec3
+#macro BBMOD_VEC3_RIGHT new BBMOD_Vec3(0.0, 1.0, 0.0)
+
+/// @macro {Struct.BBMOD_Vec3} A shorthand for `new BBMOD_Vec3(0, 0, 1)`.
+/// @see BBMOD_VEC3_RIGHT
+/// @see BBMOD_VEC3_FORWARD
+/// @see BBMOD_Vec3
+#macro BBMOD_VEC3_UP new BBMOD_Vec3(0.0, 0.0, 1.0)
+
+/// @func BBMOD_Vec3([_x[, _y, _z]])
+/// @desc A 3D vector.
+/// @param {Real} [_x] The first component of the vector. Defaults to 0.
+/// @param {Real/Undefined} [_y] The second component of the vector. Defaults to `_x`.
+/// @param {Real/Undefined} [_z] The third component of the vector. Defaults to `_x`.
+/// @see BBMOD_Vec2
+/// @see BBMOD_Vec4
+function BBMOD_Vec3(_x=0.0, _y=undefined, _z=undefined) constructor
+{
+	/// @var {Real} The first component of the vector.
+	X = _x;
+
+	/// @var {Real} The second component of the vector.
+	Y = _y ?? X;
+
+	/// @var {Real} The third component of the vector.
+	Z = _z ?? X;
+
+	/// @func Abs()
+	/// @desc Creates a new vector where each component is equal to the absolute
+	/// value of the original component.
+	/// @return {Struct.BBMOD_Vec3} The created vector.
+	/// @example
+	/// ```gml
+	/// new BBMOD_Vec3(-1.0, 2.0, -3.0).Abs() // => BBMOD_Vec3(1.0, 2.0, 3.0)
+	/// ```
+	static Abs = function () {
+		gml_pragma("forceinline");
+		return new BBMOD_Vec3(
+			abs(X),
+			abs(Y),
+			abs(Z),
+		);
+	};
+
+	/// @func Add(_v)
+	/// @desc Adds vectors and returns the result as a new vector.
+	/// @param {Struct.BBMOD_Vec3} _v The other vector.
+	/// @return {Struct.BBMOD_Vec3} The created vector.
+	static Add = function (_v) {
+		gml_pragma("forceinline");
+		return new BBMOD_Vec3(
+			X + _v.X,
+			Y + _v.Y,
+			Z + _v.Z,
+		);
+	};
+
+	/// @func Ceil()
+	/// @desc Applies function `ceil` to each component of the vector and returns
+	/// the result as a new vector.
+	/// @return {Struct.BBMOD_Vec3} The created vector.
+	/// @example
+	/// ```gml
+	/// new BBMOD_Vec3(0.2, 1.6, 2.4).Ceil() // => BBMOD_Vec3(1.0, 2.0, 3.0)
+	/// ```
+	static Ceil = function () {
+		gml_pragma("forceinline");
+		return new BBMOD_Vec3(
+			ceil(X),
+			ceil(Y),
+			ceil(Z),
+		);
+	};
+
+	/// @func Clamp(_min, _max)
+	/// @desc Clamps each component of the vector between corresponding
+	/// components of `_min` and `_max` and returns the result as a new vector.
+	/// @param {BBMOD_Vec3} _min A vector with minimum components.
+	/// @param {BBMOD_Vec3} _max A vector with maximum components.
+	/// @return {BBMOD_Vec3} The resulting vector.
+	static Clamp = function (_min, _max) {
+		gml_pragma("forceinline");
+		return new BBMOD_Vec3(
+			clamp(X, _min.X, _max.X),
+			clamp(Y, _min.Y, _max.Y),
+			clamp(Z, _min.Z, _max.Z),
+		);
+	};
+
+	/// @func ClampLength(_min, _max)
+	/// @desc Clamps the length of the vector between `_min` and `_max` and
+	/// returns the result as a new vector.
+	/// @param {Real} _min The minimum length of the vector.
+	/// @param {Real} _max The maximum length of the vector.
+	/// @return {Struct.BBMOD_Vec3} The created vector.
+	/// @example
+	/// ```gml
+	/// new BBMOD_Vec3(3.0, 0.0, 0.0).ClampLength(1.0, 5.0) // => BBMOD_Vec3(3.0, 0.0, 0.0)
+	/// new BBMOD_Vec3(3.0, 0.0, 0.0).ClampLength(4.0, 5.0) // => BBMOD_Vec3(4.0, 0.0, 0.0)
+	/// new BBMOD_Vec3(3.0, 0.0, 0.0).ClampLength(1.0, 2.0) // => BBMOD_Vec3(2.0, 0.0, 0.0)
+	/// ```
+	static ClampLength = function (_min, _max) {
+		gml_pragma("forceinline");
+		var _length = sqrt(
+			  X * X
+			+ Y * Y
+			+ Z * Z
+		);
+		var _newLength = clamp(_length, _min, _max);
+		return new BBMOD_Vec3(
+			(X / _length) * _newLength,
+			(Y / _length) * _newLength,
+			(Z / _length) * _newLength,
+		);
+	};
+
+	/// @func Clone()
+	/// @desc Creates a clone of the vector.
+	/// @return {Struct.BBMOD_Vec3} The creted vector.
+	static Clone = function () {
+		gml_pragma("forceinline");
+		return new BBMOD_Vec3(
+			X,
+			Y,
+			Z,
+		);
+	};
+
+	/// @func Copy(_dest)
+	/// @desc Copies components of the vector to the `_dest` vector.
+	/// @param {Struct.BBMOD_Vec3} _dest The destination vector.
+	/// @return {Struct.BBMOD_Vec3} Returns `self`.
+	/// @example
+	/// ```gml
+	/// var _v1 = new BBMOD_Vec3(1.0, 2.0, 3.0);
+	/// var _v2 = new BBMOD_Vec3(4.0, 5.0, 6.0);
+	/// show_debug_message(_v2) // Prints { X: 4.0, Y: 5.0, Z: 6.0 }
+	/// _v1.Copy(_v2);
+	/// show_debug_message(_v2) // Prints { X: 1.0, Y: 2.0, Z: 3.0 }
+	/// ```
+	static Copy = function (_dest) {
+		gml_pragma("forceinline");
+		_dest.X = X;
+		_dest.Y = Y;
+		_dest.Z = Z;
+		return self;
+	};
+
+	/// @func Cross(_v)
+	/// @desc Computes a cross product of this vector and vector `_v` and returns
+	/// the result as a new vector.
+	/// @param {Struct.BBMOD_Vec3} The other vector.
+	/// @return {Struct.BBMOD_Vec3} The created vector.
+	static Cross = function (_v) {
+		gml_pragma("forceinline");
+		return new BBMOD_Vec3(
+			Y * _v.Z - Z * _v.Y,
+			Z * _v.X - X * _v.Z,
+			X * _v.Y - Y * _v.X,
+		);
+	};
+
+	/// @func Dot(_v)
+	/// @desc Computes the dot product of this vector and vector `_v`.
+	/// @param {Struct.BBMOD_Vec3} _v The other vector.
+	/// @return {Real} The dot product of this vector and vector `_v`.
+	static Dot = function (_v) {
+		gml_pragma("forceinline");
+		return (
+			  X * _v.X
+			+ Y * _v.Y
+			+ Z * _v.Z
+		);
+	};
+
+	/// @func Equals(_v)
+	/// @desc Checks whether this vectors equals to vector `_v`.
+	/// @param {Struct.BBMOD_Vec3} _v The vector to compare to.
+	/// @return {Bool} Returns `true` if the two vectors are equal.
+	static Equals = function (_v) {
+		gml_pragma("forceinline");
+		return (
+			   X == _v.X
+			&& Y == _v.Y
+			&& Z == _v.Z
+		);
+	};
+
+	/// @func Floor()
+	/// @desc Applies function `floor` to each component of the vector and returns
+	/// the result as a new vector.
+	/// @return {Struct.BBMOD_Vec3} The created vector.
+	/// @example
+	/// ```gml
+	/// new BBMOD_Vec3(0.2, 1.6, 2.4).Floor() // => BBMOD_Vec3(0.0, 1.0, 2.0)
+	/// ```
+	static Floor = function () {
+		gml_pragma("forceinline");
+		return new BBMOD_Vec3(
+			floor(X),
+			floor(Y),
+			floor(Z),
+		);
+	};
+
+	/// @func Frac()
+	/// @desc Applies function `frac` to each component of the vector and returns
+	/// the result as a new vector.
+	/// @return {Struct.BBMOD_Vec3} The created vector.
+	/// @example
+	/// ```gml
+	/// new BBMOD_Vec3(0.2, 1.6, 2.4).Frac() // => BBMOD_Vec3(0.2, 0.6, 0.4)
+	/// ```
+	static Frac = function () {
+		gml_pragma("forceinline");
+		return new BBMOD_Vec3(
+			frac(X),
+			frac(Y),
+			frac(Z),
+		);
+	};
+
+	/// @func FromArray(_array[, _index])
+	/// @desc Loads vector components from an array.
+	/// @param {Array.Real} _array The array to read the components from.
+	/// @param {Real} [_index] The index to start reading the vector components
+	/// from. Defaults to 0.
+	/// @return {Struct.BBMOD_Vec3} Returns `self`.
+	static FromArray = function (_array, _index=0) {
+		gml_pragma("forceinline");
+		X = _array[_index];
+		Y = _array[_index + 1];
+		Z = _array[_index + 2];
+		return self;
+	};
+
+	/// @func FromBarycentric(_v1, _v2, _v3, _f, _g)
+	/// @desc Computes the vector components using a formula
+	/// `_v1 + _f * (_v2 - _v1) + _g * (_v3 - _v1)`.
+	/// @param {Struct.BBMOD_Vec3} _v1 The first point of a triangle.
+	/// @param {Struct.BBMOD_Vec3} _v2 The second point of a triangle.
+	/// @param {Struct.BBMOD_Vec3} _v3 The third point of a triangle.
+	/// @param {Real} _f The weighting factor between `_v1` and `_v2`.
+	/// @param {Real} _g The weighting factor between `_v1` and `_v3`.
+	/// @return {Struct.BBMOD_Vec3} Returns `self`.
+	static FromBarycentric = function (_v1, _v2, _v3, _f, _g) {
+		gml_pragma("forceinline");
+		var _v1X = _v1.X;
+		var _v1Y = _v1.Y;
+		var _v1Z = _v1.Z;
+		X = _v1X + _f * (_v2.X - _v1X) + _g * (_v3.X - _v1X);
+		Y = _v1Y + _f * (_v2.Y - _v1Y) + _g * (_v3.Y - _v1Y);
+		Z = _v1Z + _f * (_v2.Z - _v1Z) + _g * (_v3.Z - _v1Z);
+		return self;
+	};
+
+	/// @func FromBuffer(_buffer, _type)
+	/// @desc Loads vector components from a buffer.
+	/// @param {Id.Buffer} _buffer The buffer to read the components from.
+	/// @param {Constant.BufferDataType} _type The type of each component.
+	/// @return {Struct.BBMOD_Vec3} Returns `self`.
+	static FromBuffer = function (_buffer, _type) {
+		gml_pragma("forceinline");
+		X = buffer_read(_buffer, _type);
+		Y = buffer_read(_buffer, _type);
+		Z = buffer_read(_buffer, _type);
+		return self;
+	};
+
+	/// @func Length()
+	/// @desc Computes the length of the vector.
+	/// @return {Real} The length of the vector.
+	static Length = function () {
+		gml_pragma("forceinline");
+		return sqrt(
+			  X * X
+			+ Y * Y
+			+ Z * Z
+		);
+	};
+
+	/// @func LengthSqr()
+	/// @desc Computes a squared length of the vector.
+	/// @return {Real} The squared length of the vector.
+	static LengthSqr = function () {
+		gml_pragma("forceinline");
+		return (
+			  X * X
+			+ Y * Y
+			+ Z * Z
+		);
+	};
+
+	/// @func Lerp(_v, _amount)
+	/// @desc Linearly interpolates between vector `_v` by the given amount.
+	/// @param {Struct.BBMOD_Vec3} _v The vector to interpolate with.
+	/// @param {Real} _amount The interpolation factor.
+	static Lerp = function (_v, _amount) {
+		gml_pragma("forceinline");
+		return new BBMOD_Vec3(
+			lerp(X, _v.X, _amount),
+			lerp(Y, _v.Y, _amount),
+			lerp(Z, _v.Z, _amount),
+		);
+	};
+
+	/// @func MaxComponent()
+	/// @desc Computes the greatest component of the vector.
+	/// @return {Real} The greates component of the vector.
+	static MaxComponent = function () {
+		gml_pragma("forceinline");
+		return max(
+			X,
+			Y,
+			Z,
+		);
+	};
+
+	/// @func Maximize(_v)
+	/// @desc Creates a new vector where each component is the maximum component
+	/// from this vector and vector `_v`.
+	/// @param {Struct.BBMOD_Vec3} _v The other vector.
+	/// @return {Struct.BBMOD_Vec3} The created vector.
+	/// @example
+	/// ```gml
+	/// var _v1 = new BBMOD_Vec3(1.0, 4.0, 5.0);
+	/// var _v2 = new BBMOD_Vec3(2.0, 3.0, 6.0);
+	/// var _vMax = _v1.Maximize(_v2); // Equals to BBMOD_Vec3(2.0, 4.0, 6.0)
+	/// ```
+	static Maximize = function (_v) {
+		gml_pragma("forceinline");
+		return new BBMOD_Vec3(
+			max(X, _v.X),
+			max(Y, _v.Y),
+			max(Z, _v.Z),
+		);
+	};
+
+	/// @func MinComponent()
+	/// @desc Computes the smallest component of the vector.
+	/// @return {Real} The smallest component of the vector.
+	static MinComponent = function () {
+		gml_pragma("forceinline");
+		return min(
+			X,
+			Y,
+			Z,
+		);
+	};
+
+	/// @func Minimize(_v)
+	/// @desc Creates a new vector where each component is the minimum component
+	/// from this vector and vector `_v`.
+	/// @param {Struct.BBMOD_Vec3} _v The other vector.
+	/// @return {Struct.BBMOD_Vec3} The created vector.
+	/// @example
+	/// ```gml
+	/// var _v1 = new BBMOD_Vec3(1.0, 4.0, 5.0);
+	/// var _v2 = new BBMOD_Vec3(2.0, 3.0, 6.0);
+	/// var _vMin = _v1.Minimize(_v2); // Equals to BBMOD_Vec3(1.0, 3.0, 5.0)
+	/// ```
+	static Minimize = function (_v) {
+		gml_pragma("forceinline");
+		return new BBMOD_Vec3(
+			min(X, _v.X),
+			min(Y, _v.Y),
+			min(Z, _v.Z),
+		);
+	};
+
+	/// @func Mul(_v)
+	/// @desc Multiplies the vector with vector `_v` and returns the result
+	/// as a new vector.
+	/// @param {Struct.BBMOD_Vec3} _v The other vector.
+	/// @return {Struct.BBMOD_Vec3} The created vector.
+	static Mul = function (_v) {
+		gml_pragma("forceinline");
+		return new BBMOD_Vec3(
+			X * _v.X,
+			Y * _v.Y,
+			Z * _v.Z,
+		);
+	};
+
+	/// @func Normalize()
+	/// @desc Normalizes the vector and returns the result as a new vector.
+	/// @return {Struct.BBMOD_Vec3} The created vector.
+	static Normalize = function () {
+		gml_pragma("forceinline");
+		var _lengthSqr = (
+			  X * X
+			+ Y * Y
+			+ Z * Z
+		);
+		if (_lengthSqr >= math_get_epsilon())
+		{
+			var _n = 1.0 / sqrt(_lengthSqr);
+			return new BBMOD_Vec3(
+				X * _n,
+				Y * _n,
+				Z * _n,
+			);
+		}
+		return new BBMOD_Vec3(
+			X,
+			Y,
+			Z,
+		);
+	};
+
+	/// @func Orthonormalize(_v)
+	/// @desc Orthonormalizes the vectors in-place using the Gram–Schmidt process.
+	/// @param {Struct.BBMOD_Vec3} _v The other vector.
+	/// @return {Bool} Returns `true` if the vectors were orthonormalized.
+	static Orthonormalize = function (_v) {
+		gml_pragma("forceinline");
+
+		var _v1 = Normalize();
+		var _proj = _v1.Scale(_v.Dot(_v1));
+		var _v2 = _v.Sub(_proj);
+
+		if (_v2.Length() <= 0.0)
+		{
+			return false;
+		}
+
+		_v1.Copy(self);
+		_v2.Normalize().Copy(_v);
+
+		return true;
+	};
+
+	/// @func Reflect(_v)
+	/// @desc Reflects the vector from vector `_v` and returns the result
+	/// as a new vector.
+	/// @param {Struct.BBMOD_Vec3} _v The vector to reflect from.
+	/// @return {Struct.BBMOD_Vec3} The created vector.
+	static Reflect = function (_v) {
+		gml_pragma("forceinline");
+		var _dot2 = (
+			  X * _v.X
+			+ Y * _v.Y
+			+ Z * _v.Z
+		) * 2.0;
+		return new BBMOD_Vec3(
+			X - (_dot2 * _v.X),
+			Y - (_dot2 * _v.Y),
+			Z - (_dot2 * _v.Z),
+		);
+	};
+
+	/// @func Round()
+	/// @desc Applies function `round` to each component of the vector and returns
+	/// the result as a new vector.
+	/// @return {Struct.BBMOD_Vec3} The created vector.
+	/// @example
+	/// ```gml
+	/// new BBMOD_Vec3(0.2, 1.6, 2.4).Round() // => BBMOD_Vec3(0.0, 2.0, 2.0)
+	/// ```
+	static Round = function () {
+		gml_pragma("forceinline");
+		return new BBMOD_Vec3(
+			round(X),
+			round(Y),
+			round(Z),
+		);
+	};
+
+	/// @func Scale(_s)
+	/// @desc Scales each component of the vector by `_s` and returns the result
+	/// as a new vector.
+	/// @param {Real} _s The value to scale the components by.
+	/// @return {Struct.BBMOD_Vec3} The created vector.
+	/// @example
+	/// ```gml
+	/// new BBMOD_Vec3(1.0, 2.0, 3.0).Scale(2.0) // => BBMOD_Vec3(2.0, 4.0, 6.0)
+	/// ```
+	static Scale = function (_s) {
+		gml_pragma("forceinline")
+		return new BBMOD_Vec3(
+			X * _s,
+			Y * _s,
+			Z * _s,
+		);
+	};
+
+	/// @func Get(_index)
+	/// @desc Retrieves vector component at given index (0 is X, 1 is Y, etc.).
+	/// @param {uint} _index The index of the component.
+	/// @return {real} The value of the vector component at given index.
+	/// @throws {BBMOD_OutOfRangeException} If an invalid index is passed.
+	static Get = function (_index) {
+		gml_pragma("forceinline");
+		switch (_index)
+		{
+		case 0:
+			return X;
+
+		case 1:
+			return Y;
+
+		case 2:
+			return Z;
+		}
+		throw new BBMOD_OutOfRangeException();
+	};
+
+	/// @func Set([_x[, _y, _z]])
+	/// @desc Sets vector components in-place.
+	/// @param {Real} [_x] The new value of the first component. Defaults to 0.
+	/// @param {Real/undefined} [_y] The new value of the second component. Defaults to `_x`.
+	/// @param {Real/Undefined} [_z] The new value of the third component. Defaults to `_x`.
+	/// @return {BBMOD_Vec3} Returns `self`.
+	static Set = function (_x=0.0, _y=undefined, _z=undefined) {
+		gml_pragma("forceinline");
+		X = _x;
+		Y = _y ?? X;
+		Z = _z ?? X;
+		return self;
+	};
+
+	/// @func SetIndex(_index, _value)
+	/// @desc Sets vector component in-place.
+	/// @param {Real} _index The index of the component, starting at 0.
+	/// @param {Real} _value The new value of the component.
+	/// @return {Struct.BBMOD_Vec3} Returns `self`.
+	/// @throws {BBMOD_OutOfRangeException} If the given index is out of range
+	/// of possible values.
+	static SetIndex = function (_index, _value) {
+		gml_pragma("forceinline");
+		switch (_index)
+		{
+		case 0:
+			X = _value;
+			break;
+
+		case 1:
+			Y = _value;
+			break;
+
+		case 2:
+			Z = _value;
+			break;
+
+		default:
+			throw new BBMOD_OutOfRangeException();
+			break;
+		}
+		return self;
+	};
+
+	/// @func Sub(_v)
+	/// @desc Subtracts vector `_v` from this vector and returns the result
+	/// as a new vector.
+	/// @param {Struct.BBMOD_Vec3} _v The vector to subtract from this one.
+	/// @return {Struct.BBMOD_Vec3} The created vector.
+	/// @example
+	/// ```gml
+	/// var _v1 = new BBMOD_Vec3(1.0, 2.0, 3.0);
+	/// var _v2 = new BBMOD_Vec3(4.0, 5.0, 6.0);
+	/// var _v3 = _v1.Sub(_v2); // Equals to BBMOD_Vec3(-3.0, -3.0, -3.0)
+	/// ```
+	static Sub = function (_v) {
+		gml_pragma("forceinline")
+		return new BBMOD_Vec3(
+			X - _v.X,
+			Y - _v.Y,
+			Z - _v.Z,
+		);
+	};
+
+	/// @func ToArray([_array[, _index]])
+	/// @desc Writes the components of the vector into the target array.
+	/// @param {Array.Real/Undefined} [_array] The array to write to. If not
+	/// specified a new one of required size is created.
+	/// @param {Real} [_index] The starting index within the target array.
+	/// Defaults to 0.
+	/// @return {Array.Real} The target array.
+	static ToArray = function (_array=undefined, _index=0) {
+		gml_pragma("forceinline");
+		_array ??= array_create(3, 0.0);
+		_array[@ _index]     = X;
+		_array[@ _index + 1] = Y;
+		_array[@ _index + 2] = Z;
+		return _array;
+	};
+
+	/// @func ToBuffer(_buffer, _type)
+	/// @desc Writes the components of the vector into the buffer.
+	/// @param {Id.Buffer} _buffer The buffer to write to.
+	/// @param {Constant.BufferDataType} _type The type of the components.
+	/// @return {Struct.BBMOD_Vec3} Returns `self`.
+	static ToBuffer = function (_buffer, _type) {
+		gml_pragma("forceinline");
+		buffer_write(_buffer, _type, X);
+		buffer_write(_buffer, _type, Y);
+		buffer_write(_buffer, _type, Z);
+		return self;
+	};
+
+	/// @func Transform(_matrix)
+	/// @desc Transforms vector `[X, Y, Z, 1.0]` by a matrix and returns the result
+	/// as a new vector.
+	/// @param {Array.Real} _matrix The matrix to transform the vector by.
+	/// @return {Struct.BBMOD_Vec3} The created vector.
+	static Transform = function (_matrix) {
+		gml_pragma("forceinline")
+		var _res = matrix_transform_vertex(_matrix, X, Y, Z);
+		return new BBMOD_Vec3(
+			_res[0],
+			_res[1],
+			_res[2],
+		);
+	};
 }