--- conflicted
+++ resolved
@@ -1,56 +1,49 @@
-/// @func bbmod_mesh_to_colmesh(_mesh, _colmesh[, _transform])
-/// @desc Adds a {@link BBMOD_Mesh} into a colmesh.
-<<<<<<< HEAD
-/// @param {Struct.BBMOD_Mesh} _mesh The mesh to add.
-/// @param {Struct} _colmesh The colmesh to add the mesh to.
-/// @param {Array.Real} [_transform] A matrix to transform the mesh with before
-/// it is added to the colmesh. Defaults to the identity matrix.
-=======
-/// @param {BBMOD_Mesh} _mesh The mesh to add.
-/// @param {colmesh} _colmesh The colmesh to add the mesh to.
-/// @param {real[16]/undefined} [_transform] A matrix to transform the mesh with
-/// before it is added to the colmesh. Leave `undefined` if you do not wish to
-/// transform the mesh.
->>>>>>> a1bdacd1
-/// @see https://marketplace.yoyogames.com/assets/8130/colmesh
-function bbmod_mesh_to_colmesh(_mesh, _colmesh, _transform=undefined)
-{
-	var _buffer = buffer_create_from_vertex_buffer(_mesh.VertexBuffer, buffer_fixed, 1);
-	var _bufferSize = buffer_get_size(_buffer);
-	var _vertexSize = _mesh.VertexFormat.get_byte_size();
-	var _vertexStep = _vertexSize - 4 * 3;
-	var _vertexCount = _bufferSize / _vertexSize;
-	var _vertex = array_create(9, 0.0);
-
-	buffer_copy_from_vertex_buffer(_mesh.VertexBuffer, 0, _vertexCount, _buffer, 0);
-	buffer_seek(_buffer, buffer_seek_start, 0);
-
-	repeat (_vertexCount / 3)
-	{
-		_vertex[0] = buffer_read(_buffer, buffer_f32);
-		_vertex[1] = buffer_read(_buffer, buffer_f32);
-		_vertex[2] = buffer_read(_buffer, buffer_f32);
-		buffer_seek(_buffer, buffer_seek_relative, _vertexStep);
-
-		_vertex[3] = buffer_read(_buffer, buffer_f32);
-		_vertex[4] = buffer_read(_buffer, buffer_f32);
-		_vertex[5] = buffer_read(_buffer, buffer_f32);
-		buffer_seek(_buffer, buffer_seek_relative, _vertexStep);
-
-		_vertex[6] = buffer_read(_buffer, buffer_f32);
-		_vertex[7] = buffer_read(_buffer, buffer_f32);
-		_vertex[8] = buffer_read(_buffer, buffer_f32);
-		buffer_seek(_buffer, buffer_seek_relative, _vertexStep);
-
-		if (_transform != undefined)
-		{
-			array_copy(_vertex, 0, colmesh_matrix_transform_vertex(_transform, _vertex[0], _vertex[1], _vertex[2]), 0, 3);
-			array_copy(_vertex, 3, colmesh_matrix_transform_vertex(_transform, _vertex[3], _vertex[4], _vertex[5]), 0, 3);
-			array_copy(_vertex, 6, colmesh_matrix_transform_vertex(_transform, _vertex[6], _vertex[7], _vertex[8]), 0, 3);
-		}
-
-		_colmesh.addTriangle(_vertex);
-	}
-
-	buffer_delete(_buffer);
+/// @func bbmod_mesh_to_colmesh(_mesh, _colmesh[, _transform])
+/// @desc Adds a {@link BBMOD_Mesh} into a colmesh.
+/// @param {Struct.BBMOD_Mesh} _mesh The mesh to add.
+/// @param {Struct.colmesh} _colmesh The colmesh to add the mesh to.
+/// @param {Array.Real/Undefined} [_transform] A matrix to transform the mesh
+/// with before it is added to the colmesh. Leave `undefined` if you do not wish
+/// to transform the mesh.
+/// @see https://marketplace.yoyogames.com/assets/8130/colmesh
+function bbmod_mesh_to_colmesh(_mesh, _colmesh, _transform=undefined)
+{
+	var _buffer = buffer_create_from_vertex_buffer(_mesh.VertexBuffer, buffer_fixed, 1);
+	var _bufferSize = buffer_get_size(_buffer);
+	var _vertexSize = _mesh.VertexFormat.get_byte_size();
+	var _vertexStep = _vertexSize - 4 * 3;
+	var _vertexCount = _bufferSize / _vertexSize;
+	var _vertex = array_create(9, 0.0);
+
+	buffer_copy_from_vertex_buffer(_mesh.VertexBuffer, 0, _vertexCount, _buffer, 0);
+	buffer_seek(_buffer, buffer_seek_start, 0);
+
+	repeat (_vertexCount / 3)
+	{
+		_vertex[0] = buffer_read(_buffer, buffer_f32);
+		_vertex[1] = buffer_read(_buffer, buffer_f32);
+		_vertex[2] = buffer_read(_buffer, buffer_f32);
+		buffer_seek(_buffer, buffer_seek_relative, _vertexStep);
+
+		_vertex[3] = buffer_read(_buffer, buffer_f32);
+		_vertex[4] = buffer_read(_buffer, buffer_f32);
+		_vertex[5] = buffer_read(_buffer, buffer_f32);
+		buffer_seek(_buffer, buffer_seek_relative, _vertexStep);
+
+		_vertex[6] = buffer_read(_buffer, buffer_f32);
+		_vertex[7] = buffer_read(_buffer, buffer_f32);
+		_vertex[8] = buffer_read(_buffer, buffer_f32);
+		buffer_seek(_buffer, buffer_seek_relative, _vertexStep);
+
+		if (_transform != undefined)
+		{
+			array_copy(_vertex, 0, colmesh_matrix_transform_vertex(_transform, _vertex[0], _vertex[1], _vertex[2]), 0, 3);
+			array_copy(_vertex, 3, colmesh_matrix_transform_vertex(_transform, _vertex[3], _vertex[4], _vertex[5]), 0, 3);
+			array_copy(_vertex, 6, colmesh_matrix_transform_vertex(_transform, _vertex[6], _vertex[7], _vertex[8]), 0, 3);
+		}
+
+		_colmesh.addTriangle(_vertex);
+	}
+
+	buffer_delete(_buffer);
 }