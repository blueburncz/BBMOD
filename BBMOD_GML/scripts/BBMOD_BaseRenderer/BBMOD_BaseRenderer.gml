--- conflicted
+++ resolved
@@ -1,1231 +1,1196 @@
-/// @module Core
-
-/// @var {Struct.BBMOD_Renderer} The last used renderer. Can be `undefined`.
-/// @private
-global.__bbmodRendererCurrent = undefined;
-
-/// @func BBMOD_BaseRenderer()
-///
-/// @implements {BBMOD_IDestructible}
-///
-/// @desc Base struct for renderers, which execute
-/// [render commands](./BBMOD_RenderCommand.html) created with method
-/// [render](./BBMOD_Model.render.html).
-function BBMOD_BaseRenderer() constructor
-{
-	/// @var {Real} The X position of the renderer on the screen. Default value
-	/// is 0.
-	X = 0;
-
-	/// @var {Real} The Y position of the renderer on the screen. Default value
-	/// is 0.
-	Y = 0;
-
-	/// @var {Real} The width of the renderer on the screen. If `undefined` then
-	/// the window width is used. Default value is `undefined`.
-	Width = undefined;
-
-	/// @var {Real} The height of the renderer on the screen. If `undefined`
-	/// then the window height is used. Default value is `undefined`.
-	Height = undefined;
-
-	/// @var {Bool} If `true` then rendering of instance IDs into an off-screen
-	/// surface is enabled. This must be enabled if you would like to use method
-	/// {@link BBMOD_BaseRenderer.get_instance_id} for mouse-picking instances.
-	/// Default value is `false`.
-	RenderInstanceIDs = false;
-
-	/// @var {Id.Surface} Surface for rendering highlight of selected instances.
-	/// @private
-	__surInstanceHighlight = -1;
-
-	/// @var {Struct.BBMOD_Color} Outline color of instances selected by gizmo.
-	/// Default value is {@link BBMOD_C_ORANGE}.
-	/// @see BBMOD_BaseRenderer.Gizmo
-	InstanceHighlightColor = BBMOD_C_ORANGE;
-
-	/// @var {Bool} If `true` then edit mode is enabled. Default value is `false`.
-	EditMode = false;
-
-	/// @var {Bool} If `true` then mousepicking of gizmo and instances is enabled.
-	/// Default value is `true`.
-	/// @note This can be useful for example to disable mousepicking when the
-	/// mouse cursor is over UI.
-	EnableMousepick = true;
-
-	/// @var {Constant.MouseButton} The mouse button used to select instances when
-	/// edit mode is enabled. Default value is `mb_left`.
-	/// @see BBMOD_BaseRenderer.EditMode
-	ButtonSelect = mb_left;
-
-	/// @var {Constant.VirtualKey} The keyboard key used to add/remove instances
-	/// from multiple selection when edit mode is enabled. Default value is
-	/// `vk_shift`.
-	/// @see BBMOD_BaseRenderer.EditMode
-	KeyMultiSelect = vk_shift;
-
-	/// @var {Struct.BBMOD_Gizmo} A gizmo for transforming instances when
-	/// {@link BBMOD_BaseRenderer.EditMode} is enabled. This is by default `undefined`.
-	/// @see BBMOD_Gizmo
-	Gizmo = undefined;
-
-	/// @var {Id.Surface} A surface containing the gizmo. Used to enable
-	/// z-testing against itself, but ingoring the scene geometry.
-	/// @private
-	__surGizmo = -1;
-
-	/// @var {Id.Surface} Surface for mouse-picking the gizmo.
-	/// @private
-	__surSelect = -1;
-
-	/// @var {Array<Struct.BBMOD_IRenderable>} An array of renderable objects
-	/// and structs. These are automatically rendered in
-	/// {@link BBMOD_BaseRenderer.render}.
-	/// @readonly
-	/// @see BBMOD_BaseRenderer.add
-	/// @see BBMOD_BaseRenderer.remove
-	/// @see BBMOD_IRenderable
-	Renderables = [];
-
-	/// @var {Bool} Set to `true` to enable the `application_surface`.
-	/// Use method {@link BBMOD_BaseRenderer.present} to draw the
-	/// `application_surface` to the screen. Defaults to `false`.
-	UseAppSurface = false;
-
-	/// @var {Real} Resolution multiplier for the `application_surface`.
-	/// {@link BBMOD_BaseRenderer.UseAppSurface} must be enabled for this to
-	/// have any effect. Defaults to 1. Use lower values to improve framerate.
-	RenderScale = 1.0;
-
-	/// @var {Bool} Enables rendering into a shadowmap in the shadows render pass.
-	/// Defauls to `false`.
-	/// @see BBMOD_DirectionalLight.ShadowmapArea
-	/// @see BBMOD_Light.ShadowmapResolution
-	EnableShadows = false;
-
-	/// @var {Id.DsMap}
-	/// @private
-	__shadowmapSurfaces = ds_map_create();
-
-	/// @var {Id.DsMap}
-	/// @private
-	__shadowmapCubes = ds_map_create();
-
-	/// @var {Real} When rendering shadows, offsets vertex position by its normal
-	/// scaled by this value. Defaults to 1. Increasing the value can remove some
-	/// artifacts but using too high value could make the objects appear flying
-	/// above the ground.
-	ShadowmapNormalOffset = 1;
-
-	/// @var {Struct.BBMOD_PostProcessor} Handles post-processing effects if
-	/// isn't `undefined` and {@link BBMOD_BaseRenderer.UseAppSurface} is enabled.
-	/// Default value is `undefined`.
-	/// @see BBMOD_PostProcessor
-	PostProcessor = undefined;
-
-	/// @var {Id.Surface}
-	/// @private
-	__surFinal = -1;
-
-	/// @var {Struct.BBMOD_Cubemap} For reflection probe capture.
-	/// @private
-	static __cubemap = new BBMOD_Cubemap(128);
-
-	/// @var {Id.Surface} For reflection probe capture.
-	/// @private
-	__surProbe1 = -1;
-
-	/// @var {Id.Surface} For reflection probe capture.
-	/// @private
-	__surProbe2 = -1;
-
-	/// @var {Bool} Enables screen-space ambient occlusion. This requires
-	/// the depth buffer. Defaults to `false`. Enabling this requires the
-	/// [SSAO submodule](./SSAOSubmodule.html)!
-	/// @see BBMOD_DefaultRenderer.EnableGBuffer
-	EnableSSAO = false;
-
-	/// @var {Id.Surface} The SSAO surface.
-	/// @private
-	__surSSAO = -1;
-
-	/// @var {Id.Surface} Surface used for blurring SSAO.
-	/// @private
-	__surWork = -1;
-
-	/// @var {Real} Resolution multiplier for SSAO surface. Defaults to 1.
-	SSAOScale = 1.0;
-
-	/// @var {Real} Screen-space radius of SSAO. Default value is 16.
-	SSAORadius = 16.0;
-
-	/// @var {Real} Strength of the SSAO effect. Should be greater than 0.
-	/// Default value is 1.
-	SSAOPower = 1.0;
-
-	/// @var {Real} SSAO angle bias in radians. Default value is 0.03.
-	SSAOAngleBias = 0.03;
-
-	/// @var {Real} Maximum depth difference of SSAO samples. Samples farther
-	/// away from the origin than this will not contribute to the effect.
-	/// Default value is 10.
-	SSAODepthRange = 10.0;
-
-	/// @var {Real} Defaults to 0.01. Increase to fix self-occlusion.
-	SSAOSelfOcclusionBias = 0.01;
-
-	/// @var {Real} Maximum depth difference over which can be SSAO samples
-	/// blurred. Defaults to 2.
-	SSAOBlurDepthRange = 2.0;
-
-	/// @func get_width()
-	///
-	/// @desc Retrieves the width of the renderer on the screen.
-	///
-	/// @return {Real} The width of the renderer on the screen.
-	static get_width = function ()
-	{
-		gml_pragma("forceinline");
-		return max((Width == undefined) ? window_get_width() : Width, 1);
-	};
-
-	/// @func get_height()
-	///
-	/// @desc Retrieves the height of the renderer on the screen.
-	///
-	/// @return {Real} The height of the renderer on the screen.
-	static get_height = function ()
-	{
-		gml_pragma("forceinline");
-		return max((Height == undefined) ? window_get_height() : Height, 1);
-	};
-
-	/// @func get_render_width()
-	///
-	/// @desc Retrieves the width of the renderer with
-	///
-	/// {@link BBMOD_BaseRenderer.RenderScale} applied.
-	///
-	/// @return {Real} The width of the renderer after `RenderScale` is applied.
-	static get_render_width = function ()
-	{
-		gml_pragma("forceinline");
-		return max(get_width() * RenderScale, 1);
-	};
-
-	/// @func get_render_height()
-	///
-	/// @desc Retrieves the height of the renderer with
-	/// {@link BBMOD_BaseRenderer.RenderScale} applied.
-	///
-	/// @return {Real} The height of the renderer after `RenderScale` is applied.
-	static get_render_height = function ()
-	{
-		gml_pragma("forceinline");
-		return max(get_height() * RenderScale, 1);
-	};
-
-	/// @func set_position(_x, _y)
-	///
-	/// @desc Changes the renderer's position on the screen.
-	///
-	/// @param {Real} _x The new X position on the screen.
-	/// @param {Real} _y The new Y position on the screen.
-	///
-	/// @return {Struct.BBMOD_BaseRenderer} Returns `self`.
-	static set_position = function (_x, _y)
-	{
-		gml_pragma("forceinline");
-		X = _x;
-		Y = _y;
-		return self;
-	};
-
-	/// @func set_size(_width, _height)
-	///
-	/// @desc Changes the renderer's size on the screen.
-	///
-	/// @param {Real} _width The new width on the screen.
-	/// @param {Real} _height The new height on the screen.
-	///
-	/// @return {Struct.BBMOD_BaseRenderer} Returns `self`.
-	static set_size = function (_width, _height)
-	{
-		gml_pragma("forceinline");
-		Width = _width;
-		Height = _height;
-		return self;
-	};
-
-	/// @func set_rectangle(_x, _y, _width, _height)
-	///
-	/// @desc Changes the renderer's position and size on the screen.
-	///
-	/// @param {Real} _x The new X position on the screen.
-	/// @param {Real} _y The new Y position on the screen.
-	/// @param {Real} _width The new width on the screen.
-	/// @param {Real} _height The new height on the screen.
-	///
-	/// @return {Struct.BBMOD_BaseRenderer} Returns `self`.
-	static set_rectangle = function (_x, _y, _width, _height)
-	{
-		gml_pragma("forceinline");
-		set_position(_x, _y);
-		set_size(_width, _height);
-		return self;
-	};
-
-	/// @func select_gizmo(_screenX, _screenY)
-	///
-	/// @desc Tries to select a gizmo at given screen coordinates and
-	/// automatically changes its {@link BBMOD_Gizmo.EditAxis} and
-	/// {@link BBMOD_Gizmo.EditType} based on which part of the gizmo
-	/// was selected.
-	///
-	/// @param {Real} _screenX The X position on the screen.
-	/// @param {Real} _screenY The Y position on the screen.
-	///
-	/// @return {Bool} Returns `true` if the gizmo was selected.
-	///
-	/// @note {@link BBMOD_BaseRenderer.Gizmo} must be defined.
-	///
-	/// @private
-	static select_gizmo = function (_screenX, _screenY)
-	{
-		_screenX = clamp(_screenX - X, 0, get_width()) * RenderScale;
-		_screenY = clamp(_screenY - Y, 0, get_height()) * RenderScale;
-
-		Gizmo.EditAxis = BBMOD_EEditAxis.None;
-
-		var _pixel = surface_getpixel_ext(__surSelect, _screenX, _screenY);
-		if (_pixel & $FF000000 == 0)
-		{
-			return false;
-		}
-
-		var _blue = (_pixel >> 16) & 255;
-		var _green = (_pixel >> 8) & 255;
-		var _red = _pixel & 255;
-		var _value = max(_red, _green, _blue);
-
-		Gizmo.EditAxis = 0
-			| (BBMOD_EEditAxis.X * (_red > 0))
-			| (BBMOD_EEditAxis.Y * (_green > 0))
-			| (BBMOD_EEditAxis.Z * (_blue > 0));
-
-		Gizmo.EditType = ((_value == 255) ? BBMOD_EEditType.Position
-			: ((_value == 128) ? BBMOD_EEditType.Rotation
-			: BBMOD_EEditType.Scale));
-
-		return true;
-	};
-
-	/// @func get_instance_id(_screenX, _screenY)
-	///
-	/// @desc Retrieves an ID of an instance at given position on the screen.
-	///
-	/// @param {Real} _screenX The X position on the screen.
-	/// @param {Real} _screenY The Y position on the screen.
-	///
-	/// @return {Id.Instance} The ID of the instance or 0 if no instance was
-	/// found at the given position.
-	///
-	/// @note {@link BBMOD_BaseRenderer.RenderInstanceIDs} must be enabled.
-	static get_instance_id = function (_screenX, _screenY)
-	{
-		gml_pragma("forceinline");
-		if (!surface_exists(__surSelect))
-		{
-			return 0;
-		}
-		_screenX = clamp(_screenX - X, 0, get_width()) * RenderScale;
-		_screenY = clamp(_screenY - Y, 0, get_height()) * RenderScale;
-		return surface_getpixel_ext(__surSelect, _screenX, _screenY);
-	};
-
-	/// @func add(_renderable)
-	///
-	/// @desc Adds a renderable object or struct to the renderer.
-	///
-	/// @param {Struct.BBMOD_IRenderable} _renderable The renderable object or
-	/// struct to add.
-	///
-	/// @return {Struct.BBMOD_BaseRenderer} Returns `self`.
-	///
-	/// @see BBMOD_BaseRenderer.remove
-	/// @see BBMOD_IRenderable
-	static add = function (_renderable)
-	{
-		gml_pragma("forceinline");
-		array_push(Renderables, _renderable);
-		return self;
-	};
-
-	/// @func remove(_renderable)
-	///
-	/// @desc Removes a renderable object or a struct from the renderer.
-	///
-	/// @param {Struct.BBMOD_IRenderable} _renderable The renderable object or
-	/// struct to remove.
-	///
-	/// @return {Struct.BBMOD_BaseRenderer} Returns `self`.
-	///
-	/// @see BBMOD_BaseRenderer.add
-	/// @see BBMOD_IRenderable
-	static remove = function (_renderable)
-	{
-		gml_pragma("forceinline");
-		for (var i = array_length(Renderables) - 1; i >= 0; --i)
-		{
-			if (Renderables[i] == _renderable)
-			{
-				array_delete(Renderables, i, 1);
-			}
-		}
-		return self;
-	};
-
-	/// @func update(_deltaTime)
-	///
-	/// @desc Updates the renderer. This should be called in the Step event.
-	///
-	/// @param {Real} _deltaTime How much time has passed since the last frame
-	/// (in microseconds).
-	///
-	/// @return {Struct.BBMOD_BaseRenderer} Returns `self`.
-	static update = function (_deltaTime)
-	{
-		global.__bbmodRendererCurrent = self;
-
-		if (UseAppSurface)
-		{
-			application_surface_enable(true);
-			application_surface_draw_enable(false);
-
-			var _surfaceWidth = get_render_width();
-			var _surfaceHeight = get_render_height();
-
-			bbmod_surface_check(application_surface, _surfaceWidth, _surfaceHeight, surface_rgba8unorm, true);
-		}
-
-		if (Gizmo && EditMode)
-		{
-			Gizmo.update(_deltaTime);
-		}
-
-		return self;
-	};
-
-	/// @func __render_shadowmap_impl(_light)
-	///
-	/// @desc Re-captures light's shadowmap if required.
-	///
-	/// @param {Struct.BBMOD_Light} _light The light to capture shadowmap for.
-	///
-	/// @private
-	static __render_shadowmap_impl = function (_light)
-	{
-		static _renderQueues = bbmod_render_queues_get();
-
-		if ((!_light.Static || _light.NeedsUpdate)
-			&& _light.__frameskipCurrent == 0)
-		{
-			var _shadowCaster = _light;
-			var _shadowmapMatrix;
-			var _shadowmapZFar = _light.__getZFar();
-			var _surShadowmap = -1;
-
-			bbmod_render_pass_set(BBMOD_ERenderPass.Shadows);
-
-			if (is_instanceof(_light, BBMOD_PointLight))
-			{
-				var _cubemap;
-				if (ds_map_exists(__shadowmapCubes, _light))
-				{
-					_cubemap = __shadowmapCubes[? _light];
-				}
-				else
-				{
-					_cubemap = new BBMOD_Cubemap(_light.ShadowmapResolution);
-					__shadowmapCubes[? _light] = _cubemap;
-				}
-
-				_light.Position.Copy(_cubemap.Position);
-				bbmod_shader_set_global_f(BBMOD_U_ZFAR, _shadowmapZFar);
-				bbmod_shader_set_global_f("u_fOutputDistance", 1.0);
-
-				while (_cubemap.set_target())
-				{
-					draw_clear(c_red);
-					var _rqi = 0;
-					repeat (array_length(_renderQueues))
-					{
-						_renderQueues[_rqi++].submit();
-					}
-					_cubemap.reset_target();
-				}
-
-				bbmod_shader_set_global_f("u_fOutputDistance", 0.0);
-
-				_cubemap.to_single_surface();
-				_cubemap.to_octahedron();
-				__shadowmapSurfaces[? _light] = _cubemap.SurfaceOctahedron;
-			}
-			else
-			{
-				var _surShadowmapOld = -1;
-				if (ds_map_exists(__shadowmapSurfaces, _light))
-				{
-					_surShadowmapOld = __shadowmapSurfaces[? _light];
-				}
-
-				_surShadowmap = bbmod_surface_check(
-					_surShadowmapOld, _light.ShadowmapResolution, _light.ShadowmapResolution, surface_rgba8unorm, true);
-
-				if (_surShadowmap != _surShadowmapOld)
-				{
-					__shadowmapSurfaces[? _light] = _surShadowmap;
-				}
-
-				surface_set_target(_surShadowmap);
-				draw_clear(c_red);
-				matrix_set(matrix_view, _light.__getViewMatrix());
-				matrix_set(matrix_projection, _light.__getProjMatrix());
-				bbmod_shader_set_global_f(BBMOD_U_ZFAR, _shadowmapZFar);
-				var _rqi = 0;
-				repeat (array_length(_renderQueues))
-				{
-					_renderQueues[_rqi++].submit();
-				}
-				surface_reset_target();
-			}
-
-			// TODO: Handle point lights
-			if (is_instanceof(_light, BBMOD_DirectionalLight))
-			{
-				var _shadowmapTexture = surface_get_texture(_surShadowmap);
-				bbmod_shader_set_global_f(BBMOD_U_SHADOWMAP_ENABLE_VS, 1.0);
-				bbmod_shader_set_global_f(BBMOD_U_SHADOWMAP_ENABLE_PS, 1.0);
-				bbmod_shader_set_global_sampler(BBMOD_U_SHADOWMAP, _shadowmapTexture);
-				bbmod_shader_set_global_sampler_mip_enable(BBMOD_U_SHADOWMAP, true);
-				bbmod_shader_set_global_sampler_filter(BBMOD_U_SHADOWMAP, true);
-				bbmod_shader_set_global_sampler_repeat(BBMOD_U_SHADOWMAP, false);
-				bbmod_shader_set_global_f2(BBMOD_U_SHADOWMAP_TEXEL,
-					texture_get_texel_width(_shadowmapTexture),
-					texture_get_texel_height(_shadowmapTexture));
-				bbmod_shader_set_global_f(BBMOD_U_SHADOWMAP_AREA, _shadowmapZFar);
-				bbmod_shader_set_global_f(BBMOD_U_SHADOWMAP_NORMAL_OFFSET, ShadowmapNormalOffset);
-				bbmod_shader_set_global_matrix_array(BBMOD_U_SHADOWMAP_MATRIX, _light.__getShadowmapMatrix());
-				bbmod_shader_set_global_f(BBMOD_U_SHADOW_CASTER_INDEX, -1.0);
-			}
-
-			_light.NeedsUpdate = false;
-		}
-
-		if (_light.Frameskip == infinity)
-		{
-			_light.__frameskipCurrent = -1;
-		}
-		else if (++_light.__frameskipCurrent > _light.Frameskip)
-		{
-			_light.__frameskipCurrent = 0;
-		}
-	};
-
-	/// @func __render_shadowmaps()
-	///
-	/// @desc Renders a shadowmap.
-	///
-	/// @note This modifies render pass and view and projection matrices and
-	/// for optimization reasons it does not reset them back! Make sure to do
-	/// that yourself in the calling function if needed.
-	///
-	/// @private
-	static __render_shadowmaps = function ()
-	{
-		static _renderQueues = bbmod_render_queues_get();
-
-		var _shadowCaster = undefined;
-
-		if (EnableShadows)
-		{
-			_light = bbmod_light_directional_get();
-			if (_light != undefined
-				&& _light.CastShadows)
-			{
-				// Directional light
-				_shadowCaster = _light;
-			}
-			else
-			{
-				// Punctual lights
-				var i = 0;
-				repeat (array_length(global.__bbmodPunctualLights))
-				{
-					_light = global.__bbmodPunctualLights[i];
-					if (_light.CastShadows)
-					{
-						_shadowCaster = _light;
-						break;
-					}
-					++i;
-				}
-			}
-		}
-
-		if (_shadowCaster == undefined)
-		{
-			// No shadow caster was found!!!
-			bbmod_shader_unset_global(BBMOD_U_SHADOWMAP);
-			bbmod_shader_set_global_f(BBMOD_U_SHADOWMAP_ENABLE_VS, 0.0);
-			bbmod_shader_set_global_f(BBMOD_U_SHADOWMAP_ENABLE_PS, 0.0);
-			return;
-		}
-
-<<<<<<< HEAD
-		__render_shadowmap_impl(_shadowCaster);
-=======
-		bbmod_render_pass_set(BBMOD_ERenderPass.Shadows);
-
-		__surShadowmap = bbmod_surface_check(
-			__surShadowmap, _light.ShadowmapResolution, _light.ShadowmapResolution, surface_rgba8unorm, true);
-
-		surface_set_target(__surShadowmap);
-		draw_clear(c_red);
-		matrix_set(matrix_view, _light.__getViewMatrix());
-		matrix_set(matrix_projection, _light.__getProjMatrix());
-		bbmod_shader_set_global_f(BBMOD_U_ZFAR, _light.__getZFar());
-
-		var _rqi = 0;
-		repeat (array_length(_renderQueues))
-		{
-			_renderQueues[_rqi++].submit();
-		}
-		bbmod_material_reset();
-
-		surface_reset_target();
-
-		var _shadowmapTexture = surface_get_texture(__surShadowmap);
-		bbmod_shader_set_global_f(BBMOD_U_SHADOWMAP_ENABLE_VS, 1.0);
-		bbmod_shader_set_global_f(BBMOD_U_SHADOWMAP_ENABLE_PS, 1.0);
-		bbmod_shader_set_global_sampler(BBMOD_U_SHADOWMAP, _shadowmapTexture);
-		bbmod_shader_set_global_sampler_mip_enable(BBMOD_U_SHADOWMAP, true);
-		bbmod_shader_set_global_sampler_filter(BBMOD_U_SHADOWMAP, true);
-		bbmod_shader_set_global_sampler_repeat(BBMOD_U_SHADOWMAP, false);
-		bbmod_shader_set_global_f2(BBMOD_U_SHADOWMAP_TEXEL,
-			texture_get_texel_width(_shadowmapTexture),
-			texture_get_texel_height(_shadowmapTexture));
-		bbmod_shader_set_global_f(BBMOD_U_SHADOWMAP_AREA, _shadowmapZFar);
-		bbmod_shader_set_global_f(BBMOD_U_SHADOWMAP_NORMAL_OFFSET, ShadowmapNormalOffset);
-		bbmod_shader_set_global_matrix_array(BBMOD_U_SHADOWMAP_MATRIX, _shadowmapMatrix);
-		bbmod_shader_set_global_f(BBMOD_U_SHADOW_CASTER_INDEX, _shadowCasterIndex);
->>>>>>> 0bb96447
-	};
-
-	/// @func __render_reflection_probes()
-	///
-	/// @desc
-	///
-	/// @note This modifies render pass and view and projection matrices and
-	/// for optimization reasons it does not reset them back! Make sure to do
-	/// that yourself in the calling function if needed.
-	///
-	/// @private
-	static __render_reflection_probes = function ()
-	{
-		var _view = matrix_get(matrix_view);
-		var _projection = matrix_get(matrix_projection);
-		var _exposure = bbmod_camera_get_exposure();
-
-		global.__bbmodReflectionProbeTexture = pointer_null;
-		bbmod_camera_set_exposure(1.0);
-
-		static _renderQueues = bbmod_render_queues_get();
-
-		var _cubemap = __cubemap;
-		var _reflectionProbes = global.__bbmodReflectionProbes;
-
-		var i = 0;
-		repeat (array_length(_reflectionProbes))
-		{
-			with (_reflectionProbes[i++])
-			{
-				if (!Enabled || !NeedsUpdate)
-				{
-					continue;
-				}
-
-				// Copy reflection probe settings to cubemap
-				Position.Copy(_cubemap.Position);
-				_cubemap.Resolution = Resolution;
-
-				// Render shadows
-				with (other)
-				{
-					var _enableShadows = EnableShadows;
-					EnableShadows &= other.EnableShadows; // Temporarily modify renderer's EnableShadows
-					__render_shadowmaps();
-					EnableShadows = _enableShadows;
-				}
-
-				// Fill cubemap
-				bbmod_render_pass_set(BBMOD_ERenderPass.ReflectionCapture);
-
-				while (_cubemap.set_target())
-				{
-					draw_clear(c_black);
-					var _rqi = 0;
-					repeat (array_length(_renderQueues))
-					{
-						_renderQueues[_rqi++].submit();
-					}
-					_cubemap.reset_target();
-				}
-
-				// Prefilter and apply
-				_cubemap.to_single_surface();
-				_cubemap.to_octahedron();
-				var _sprite = _cubemap.prefilter_ibl();
-				set_sprite(_sprite);
-
-				NeedsUpdate = false;
-			}
-		}
-
-		var _to = (global.__bbmodImageBasedLight != undefined)
-			? global.__bbmodImageBasedLight.Texture
-			: sprite_get_texture(BBMOD_SprBlack, 0);
-
-		var _reflectionProbe = bbmod_reflection_probe_find(bbmod_camera_get_position());
-		if (_reflectionProbe != undefined)
-		{
-			_to = sprite_get_texture(_reflectionProbe.Sprite, 0);
-		}
-
-		var _world = matrix_get(matrix_world);
-		matrix_set(matrix_world, matrix_build_identity());
-
-		gpu_push_state();
-		gpu_set_state(bbmod_gpu_get_default_state());
-		gpu_set_blendenable(false);
-		gpu_set_tex_filter(false);
-
-		var _height = 128;
-		var _width = _height * 8;
-
-		var _surOld = __surProbe1;
-		__surProbe1 = bbmod_surface_check(__surProbe1, _width, _height, surface_rgba8unorm, false);
-		__surProbe2 = bbmod_surface_check(__surProbe2, _width, _height, surface_rgba8unorm, false);
-
-		if (__surProbe1 != _surOld)
-		{
-			surface_set_target(__surProbe1);
-			draw_clear_alpha(c_black, 0);
-
-			var _camera = camera_create();
-			camera_set_view_size(_camera, _width, _height);
-			camera_apply(_camera);
-
-			shader_set(__BBMOD_ShMixRGBM);
-			texture_set_stage(shader_get_sampler_index(__BBMOD_ShMixRGBM, "u_texTo"), _to);
-			shader_set_uniform_f(shader_get_uniform(__BBMOD_ShMixRGBM, "u_fFactor"), 1.0);
-			draw_surface(__surProbe2, 0, 0);
-			shader_reset();
-
-			surface_reset_target();
-			camera_destroy(_camera);
-		}
-
-		{
-			surface_set_target(__surProbe2);
-			draw_clear_alpha(c_black, 0);
-			var _camera = camera_create();
-			camera_set_view_size(_camera, _width, _height);
-			camera_apply(_camera);
-			draw_surface(__surProbe1, 0, 0);
-			surface_reset_target();
-			camera_destroy(_camera);
-		}
-
-		{
-			surface_set_target(__surProbe1);
-			draw_clear_alpha(c_black, 0);
-
-			var _camera = camera_create();
-			camera_set_view_size(_camera, _width, _height);
-			camera_apply(_camera);
-
-			shader_set(__BBMOD_ShMixRGBM);
-			texture_set_stage(shader_get_sampler_index(__BBMOD_ShMixRGBM, "u_texTo"), _to);
-			shader_set_uniform_f(shader_get_uniform(__BBMOD_ShMixRGBM, "u_fFactor"), 0.1);
-			draw_surface(__surProbe2, 0, 0);
-			shader_reset();
-
-			surface_reset_target();
-			camera_destroy(_camera);
-		}
-
-		gpu_pop_state();
-
-		matrix_set(matrix_world, _world);
-		matrix_set(matrix_view, _view);
-		matrix_set(matrix_projection, _projection);
-
-		global.__bbmodReflectionProbeTexture = surface_get_texture(__surProbe1);
-		bbmod_camera_set_exposure(_exposure);
-	};
-
-	/// @func __render_gizmo_and_instance_ids()
-	///
-	/// @desc Renders gizmo and instance IDs into dedicated surfaces.
-	///
-	/// @private
-	static __render_gizmo_and_instance_ids = function ()
-	{
-		static _renderQueues = bbmod_render_queues_get();
-
-		var _view = matrix_get(matrix_view);
-		var _projection = matrix_get(matrix_projection);
-		var _renderWidth = get_render_width();
-		var _renderHeight = get_render_height();
-
-		var _editMode = (EditMode && Gizmo);
-		var _mouseX = window_mouse_get_x();
-		var _mouseY = window_mouse_get_y();
-		var _mouseOver = (_mouseX >= X && _mouseX < X + get_width()
-			&& _mouseY >= Y && _mouseY < Y + get_height());
-		var _continueMousePick = EnableMousepick;
-		var _gizmoSize;
-
-		if (_editMode)
-		{
-			_gizmoSize = Gizmo.Size;
-
-			if (_projection[11] != 0.0)
-			{
-				Gizmo.Size = _gizmoSize
-					* Gizmo.Position.Sub(bbmod_camera_get_position()).Length() / 100.0;
-			}
-		}
-
-		////////////////////////////////////////////////////////////////////////
-		// Gizmo select
-		if (_editMode
-			&& _continueMousePick
-			&& _mouseOver
-			&& mouse_check_button_pressed(Gizmo.ButtonDrag))
-		{
-			bbmod_render_pass_set(BBMOD_ERenderPass.Forward);
-
-			__surSelect = bbmod_surface_check(__surSelect, _renderWidth, _renderHeight, surface_rgba8unorm, true);
-			surface_set_target(__surSelect);
-			draw_clear_alpha(0, 0.0);
-			matrix_set(matrix_view, _view);
-			matrix_set(matrix_projection, _projection);
-			Gizmo.submit(Gizmo.MaterialsSelect);
-			bbmod_material_reset();
-			surface_reset_target();
-
-			if (select_gizmo(_mouseX, _mouseY))
-			{
-				Gizmo.IsEditing = true;
-				_continueMousePick = false;
-			}
-		}
-
-		////////////////////////////////////////////////////////////////////////
-		// Instance IDs
-		var _mousePickInstance = (_editMode && _continueMousePick
-			&& _mouseOver && mouse_check_button_pressed(ButtonSelect));
-
-		if (_mousePickInstance || RenderInstanceIDs)
-		{
-			__surSelect = bbmod_surface_check(__surSelect, _renderWidth, _renderHeight, surface_rgba8unorm, true);
-
-			surface_set_target(__surSelect);
-			draw_clear_alpha(0, 0.0);
-			matrix_set(matrix_view, _view);
-			matrix_set(matrix_projection, _projection);
-	
-			bbmod_render_pass_set(BBMOD_ERenderPass.Id);
-
-			var _rqi = 0;
-			repeat (array_length(_renderQueues))
-			{
-				_renderQueues[_rqi++].submit();
-			}
-			bbmod_material_reset();
-
-			surface_reset_target();
-
-			// Select instance
-			if (_mousePickInstance)
-			{
-				if (!keyboard_check(KeyMultiSelect))
-				{
-					Gizmo.clear_selection();
-				}
-
-				var _id = get_instance_id(_mouseX, _mouseY);
-				if (_id != 0)
-				{
-					Gizmo.toggle_select(_id).update_position();
-					Gizmo.Size = _gizmoSize
-						* Gizmo.Position.Sub(bbmod_camera_get_position()).Length() / 100.0;
-				}
-			}
-		}
-
-		if (_editMode && !ds_list_empty(Gizmo.Selected))
-		{
-			////////////////////////////////////////////////////////////////////
-			// Instance highlight
-			__surInstanceHighlight = bbmod_surface_check(
-				__surInstanceHighlight, _renderWidth, _renderHeight, surface_rgba8unorm, true);
-
-			surface_set_target(__surInstanceHighlight);
-			draw_clear_alpha(0, 0.0);
-
-			matrix_set(matrix_view, _view);
-			matrix_set(matrix_projection, _projection);
-	
-			bbmod_render_pass_set(BBMOD_ERenderPass.Id);
-
-			var _selectedInstances = Gizmo.Selected;
-			var _rqi = 0;
-			repeat (array_length(_renderQueues))
-			{
-				_renderQueues[_rqi++].submit(_selectedInstances);
-			}
-			bbmod_material_reset();
-
-			surface_reset_target();
-
-			////////////////////////////////////////////////////////////////////
-			// Gizmo
-			bbmod_render_pass_set(BBMOD_ERenderPass.Forward);
-
-			__surGizmo = bbmod_surface_check(__surGizmo, _renderWidth, _renderHeight, surface_rgba8unorm, true);
-			surface_set_target(__surGizmo);
-			draw_clear_alpha(0, 0.0);
-			matrix_set(matrix_view, _view);
-			matrix_set(matrix_projection, _projection);
-			Gizmo.submit();
-			bbmod_material_reset();
-			surface_reset_target();
-		}
-
-		if (_editMode)
-		{
-			Gizmo.Size = _gizmoSize;
-		}
-	};
-
-	static __render_ssao = function (_surDepth, _projection)
-	{
-		if (EnableSSAO)
-		{
-			var _width = get_render_width() * SSAOScale;
-			var _height = get_render_height() * SSAOScale;
-
-			__surSSAO = bbmod_surface_check(__surSSAO, _width, _height, surface_rgba8unorm, false);
-			__surWork = bbmod_surface_check(__surWork, _width, _height, surface_rgba8unorm, false);
-
-			bbmod_ssao_draw(SSAORadius * SSAOScale, SSAOPower, SSAOAngleBias,
-				SSAODepthRange, __surSSAO, __surWork, _surDepth, _projection,
-				bbmod_camera_get_zfar(), SSAOSelfOcclusionBias, SSAOBlurDepthRange);
-
-			bbmod_shader_set_global_sampler(
-				BBMOD_U_SSAO, surface_get_texture(__surSSAO));
-		}
-		else
-		{
-			bbmod_shader_set_global_sampler(
-				BBMOD_U_SSAO, sprite_get_texture(BBMOD_SprWhite, 0));
-		}
-	};
-
-	/// @func render(_clearQueues=true)
-	///
-	/// @desc Renders all added [renderables](./BBMOD_BaseRenderer.Renderables.html)
-	/// to the current render target.
-	///
-	/// @param {Bool} [_clearQueues] If true then all render queues are cleared
-	/// at the end of this method. Default value is `true`.
-	///
-	/// @return {Struct.BBMOD_BaseRenderer} Returns `self`.
-	static render = function (_clearQueues=true)
-	{
-		global.__bbmodRendererCurrent = self;
-
-		static _renderQueues = bbmod_render_queues_get();
-
-		var _world = matrix_get(matrix_world);
-		var _view = matrix_get(matrix_view);
-		var _projection = matrix_get(matrix_projection);
-
-		var i = 0;
-		repeat (array_length(Renderables))
-		{
-			with (Renderables[i++])
-			{
-				render();
-			}
-		}
-
-		////////////////////////////////////////////////////////////////////////
-		//
-		// Reflection probes
-		//
-		__render_reflection_probes();
-
-		////////////////////////////////////////////////////////////////////////
-		//
-		// Edit mode
-		//
-		__render_gizmo_and_instance_ids();
-
-		////////////////////////////////////////////////////////////////////////
-		//
-		// Shadow map
-		//
-		__render_shadowmaps();
-
-		////////////////////////////////////////////////////////////////////////
-		//
-		// Forward pass
-		//
-		bbmod_shader_set_global_f(BBMOD_U_ZFAR, bbmod_camera_get_zfar());
-
-		matrix_set(matrix_view, _view);
-		matrix_set(matrix_projection, _projection);
-
-		bbmod_render_pass_set(BBMOD_ERenderPass.Forward);
-
-		var _rqi = 0;
-		repeat (array_length(_renderQueues))
-		{
-			_renderQueues[_rqi++].submit();
-		}
-		bbmod_material_reset();
-
-		////////////////////////////////////////////////////////////////////////
-		//
-		// Alpha pass
-		//
-		bbmod_render_pass_set(BBMOD_ERenderPass.Alpha);
-
-		_rqi = 0;
-		repeat (array_length(_renderQueues))
-		{
-			var _queue = _renderQueues[_rqi++].submit();
-			if (_clearQueues)
-			{
-				_queue.clear();
-			}
-		}
-		bbmod_material_reset();
-
-		// Reset render pass back to Forward at the end!
-		bbmod_render_pass_set(BBMOD_ERenderPass.Forward);
-
-		// Unset in case it gets destroyed when the room changes etc.
-		bbmod_shader_unset_global(BBMOD_U_SHADOWMAP);
-
-		matrix_set(matrix_world, _world);
-		return self;
-	};
-
-	/// @func present()
-	///
-	/// @desc Presents the rendered graphics on the screen, with post-processing
-	/// applied (if {@link BBMOD_BaseRenderer.PostProcessor} is defined).
-	///
-	/// @return {Struct.BBMOD_BaseRenderer} Returns `self`.
-	///
-	/// @note If {@link BBMOD_BaseRenderer.UseAppSurface} is `false`, then this only
-	/// draws the gizmo and selected instances. The world matrix is automatically
-	/// set to identity before drawing the surfaces and then reset back.
-	static present = function ()
-	{
-		global.__bbmodRendererCurrent = self;
-
-		var _world = matrix_get(matrix_world);
-		matrix_set(matrix_world, matrix_build_identity());
-
-		static _gpuState = undefined;
-		if (_gpuState == undefined)
-		{
-			gpu_push_state();
-			gpu_set_state(bbmod_gpu_get_default_state());
-			gpu_set_tex_filter(true);
-			gpu_set_tex_repeat(false);
-			gpu_set_blendenable(true);
-			_gpuState = gpu_get_state();
-			gpu_pop_state();
-		}
-
-		var _width = get_width();
-		var _height = get_height();
-		var _texelWidth = 1.0 / _width;
-		var _texelHeight = 1.0 / _height;
-
-		if (!UseAppSurface // Can't use post-processing even if it was defined
-			|| (PostProcessor == undefined || !PostProcessor.Enabled))
-		{
-			////////////////////////////////////////////////////////////////////
-			//
-			// Post-processing DISABLED
-			//
-			gpu_push_state();
-			gpu_set_state(_gpuState);
-
-			if (UseAppSurface)
-			{
-				gpu_set_blendenable(false);
-				draw_surface_stretched(application_surface, X, Y, _width, _height);
-				gpu_set_blendenable(true);
-			}
-
-			if (EditMode && Gizmo && !ds_list_empty(Gizmo.Selected))
-			{
-				////////////////////////////////////////////////////////////////
-				// Highlighted instances
-				if (!ds_list_empty(Gizmo.Selected)
-					&& surface_exists(__surInstanceHighlight))
-				{
-					var _shader = BBMOD_ShInstanceHighlight;
-					shader_set(_shader);
-					shader_set_uniform_f(shader_get_uniform(_shader, "u_vTexel"),
-						_texelWidth, _texelHeight);
-					shader_set_uniform_f(shader_get_uniform(_shader, "u_vColor"),
-						InstanceHighlightColor.Red / 255.0,
-						InstanceHighlightColor.Green / 255.0,
-						InstanceHighlightColor.Blue / 255.0,
-						InstanceHighlightColor.Alpha);
-					draw_surface_stretched(__surInstanceHighlight, X, Y, _width, _height);
-					shader_reset();
-				}
-			
-				////////////////////////////////////////////////////////////////
-				// Gizmo
-				if (surface_exists(__surGizmo))
-				{
-					draw_surface_stretched(__surGizmo, X, Y, _width, _height);
-				}
-			}
-
-			gpu_pop_state();
-		}
-		else
-		{
-			////////////////////////////////////////////////////////////////////
-			//
-			// Post-processing ENABLED
-			//
-			__surFinal = bbmod_surface_check(__surFinal, _width, _height, surface_rgba8unorm, false);
-
-			gpu_push_state();
-			gpu_set_state(_gpuState);
-
-			surface_set_target(__surFinal);
-
-			draw_surface_stretched(application_surface, 0, 0, _width, _height);
-
-			if (EditMode && Gizmo && !ds_list_empty(Gizmo.Selected))
-			{
-				////////////////////////////////////////////////////////////////
-				// Highlighted instances
-				if (!ds_list_empty(Gizmo.Selected)
-					&& surface_exists(__surInstanceHighlight))
-				{
-					var _shader = BBMOD_ShInstanceHighlight;
-					shader_set(_shader);
-					shader_set_uniform_f(shader_get_uniform(_shader, "u_vTexel"),
-						_texelWidth, _texelHeight);
-					shader_set_uniform_f(shader_get_uniform(_shader, "u_vColor"),
-						InstanceHighlightColor.Red / 255.0,
-						InstanceHighlightColor.Green / 255.0,
-						InstanceHighlightColor.Blue / 255.0,
-						InstanceHighlightColor.Alpha);
-					draw_surface_stretched(__surInstanceHighlight, 0, 0, _width, _height);
-					shader_reset();
-				}
-			
-				////////////////////////////////////////////////////////////////
-				// Gizmo
-				if (surface_exists(__surGizmo))
-				{
-					draw_surface_stretched(__surGizmo, 0, 0, _width, _height);
-				}
-			}
-
-			surface_reset_target();
-			gpu_pop_state();
-
-			PostProcessor.draw(__surFinal, X, Y);
-		}
-
-		matrix_set(matrix_world, _world);
-
-		return self;
-	};
-
-	static destroy = function ()
-	{
-		if (global.__bbmodRendererCurrent == self)
-		{
-			global.__bbmodRendererCurrent = undefined;
-		}
-
-		if (surface_exists(__surSelect))
-		{
-			surface_free(__surSelect);
-		}
-
-		if (surface_exists(__surInstanceHighlight))
-		{
-			surface_free(__surInstanceHighlight);
-		}
-
-		if (surface_exists(__surGizmo))
-		{
-			surface_free(__surGizmo);
-		}
-
-		if (surface_exists(__surFinal))
-		{
-			surface_free(__surFinal);
-		}
-
-		if (surface_exists(__surProbe1))
-		{
-			surface_free(__surProbe1);
-		}
-
-		if (surface_exists(__surProbe2))
-		{
-			surface_free(__surProbe2);
-		}
-
-		if (surface_exists(__surSSAO))
-		{
-			surface_free(__surSSAO);
-		}
-
-		if (surface_exists(__surWork))
-		{
-			surface_free(__surWork);
-		}
-
-		if (UseAppSurface)
-		{
-			application_surface_enable(false);
-			application_surface_draw_enable(true);
-		}
-
-		// TODO: Free shadowmaps and cubemaps
-
-		return undefined;
-	};
-}
+/// @module Core
+
+/// @var {Struct.BBMOD_Renderer} The last used renderer. Can be `undefined`.
+/// @private
+global.__bbmodRendererCurrent = undefined;
+
+/// @func BBMOD_BaseRenderer()
+///
+/// @implements {BBMOD_IDestructible}
+///
+/// @desc Base struct for renderers, which execute
+/// [render commands](./BBMOD_RenderCommand.html) created with method
+/// [render](./BBMOD_Model.render.html).
+function BBMOD_BaseRenderer() constructor
+{
+	/// @var {Real} The X position of the renderer on the screen. Default value
+	/// is 0.
+	X = 0;
+
+	/// @var {Real} The Y position of the renderer on the screen. Default value
+	/// is 0.
+	Y = 0;
+
+	/// @var {Real} The width of the renderer on the screen. If `undefined` then
+	/// the window width is used. Default value is `undefined`.
+	Width = undefined;
+
+	/// @var {Real} The height of the renderer on the screen. If `undefined`
+	/// then the window height is used. Default value is `undefined`.
+	Height = undefined;
+
+	/// @var {Bool} If `true` then rendering of instance IDs into an off-screen
+	/// surface is enabled. This must be enabled if you would like to use method
+	/// {@link BBMOD_BaseRenderer.get_instance_id} for mouse-picking instances.
+	/// Default value is `false`.
+	RenderInstanceIDs = false;
+
+	/// @var {Id.Surface} Surface for rendering highlight of selected instances.
+	/// @private
+	__surInstanceHighlight = -1;
+
+	/// @var {Struct.BBMOD_Color} Outline color of instances selected by gizmo.
+	/// Default value is {@link BBMOD_C_ORANGE}.
+	/// @see BBMOD_BaseRenderer.Gizmo
+	InstanceHighlightColor = BBMOD_C_ORANGE;
+
+	/// @var {Bool} If `true` then edit mode is enabled. Default value is `false`.
+	EditMode = false;
+
+	/// @var {Bool} If `true` then mousepicking of gizmo and instances is enabled.
+	/// Default value is `true`.
+	/// @note This can be useful for example to disable mousepicking when the
+	/// mouse cursor is over UI.
+	EnableMousepick = true;
+
+	/// @var {Constant.MouseButton} The mouse button used to select instances when
+	/// edit mode is enabled. Default value is `mb_left`.
+	/// @see BBMOD_BaseRenderer.EditMode
+	ButtonSelect = mb_left;
+
+	/// @var {Constant.VirtualKey} The keyboard key used to add/remove instances
+	/// from multiple selection when edit mode is enabled. Default value is
+	/// `vk_shift`.
+	/// @see BBMOD_BaseRenderer.EditMode
+	KeyMultiSelect = vk_shift;
+
+	/// @var {Struct.BBMOD_Gizmo} A gizmo for transforming instances when
+	/// {@link BBMOD_BaseRenderer.EditMode} is enabled. This is by default `undefined`.
+	/// @see BBMOD_Gizmo
+	Gizmo = undefined;
+
+	/// @var {Id.Surface} A surface containing the gizmo. Used to enable
+	/// z-testing against itself, but ingoring the scene geometry.
+	/// @private
+	__surGizmo = -1;
+
+	/// @var {Id.Surface} Surface for mouse-picking the gizmo.
+	/// @private
+	__surSelect = -1;
+
+	/// @var {Array<Struct.BBMOD_IRenderable>} An array of renderable objects
+	/// and structs. These are automatically rendered in
+	/// {@link BBMOD_BaseRenderer.render}.
+	/// @readonly
+	/// @see BBMOD_BaseRenderer.add
+	/// @see BBMOD_BaseRenderer.remove
+	/// @see BBMOD_IRenderable
+	Renderables = [];
+
+	/// @var {Bool} Set to `true` to enable the `application_surface`.
+	/// Use method {@link BBMOD_BaseRenderer.present} to draw the
+	/// `application_surface` to the screen. Defaults to `false`.
+	UseAppSurface = false;
+
+	/// @var {Real} Resolution multiplier for the `application_surface`.
+	/// {@link BBMOD_BaseRenderer.UseAppSurface} must be enabled for this to
+	/// have any effect. Defaults to 1. Use lower values to improve framerate.
+	RenderScale = 1.0;
+
+	/// @var {Bool} Enables rendering into a shadowmap in the shadows render pass.
+	/// Defauls to `false`.
+	/// @see BBMOD_DirectionalLight.ShadowmapArea
+	/// @see BBMOD_Light.ShadowmapResolution
+	EnableShadows = false;
+
+	/// @var {Id.DsMap}
+	/// @private
+	__shadowmapSurfaces = ds_map_create();
+
+	/// @var {Id.DsMap}
+	/// @private
+	__shadowmapCubes = ds_map_create();
+
+	/// @var {Real} When rendering shadows, offsets vertex position by its normal
+	/// scaled by this value. Defaults to 1. Increasing the value can remove some
+	/// artifacts but using too high value could make the objects appear flying
+	/// above the ground.
+	ShadowmapNormalOffset = 1;
+
+	/// @var {Struct.BBMOD_PostProcessor} Handles post-processing effects if
+	/// isn't `undefined` and {@link BBMOD_BaseRenderer.UseAppSurface} is enabled.
+	/// Default value is `undefined`.
+	/// @see BBMOD_PostProcessor
+	PostProcessor = undefined;
+
+	/// @var {Id.Surface}
+	/// @private
+	__surFinal = -1;
+
+	/// @var {Struct.BBMOD_Cubemap} For reflection probe capture.
+	/// @private
+	static __cubemap = new BBMOD_Cubemap(128);
+
+	/// @var {Id.Surface} For reflection probe capture.
+	/// @private
+	__surProbe1 = -1;
+
+	/// @var {Id.Surface} For reflection probe capture.
+	/// @private
+	__surProbe2 = -1;
+
+	/// @var {Bool} Enables screen-space ambient occlusion. This requires
+	/// the depth buffer. Defaults to `false`. Enabling this requires the
+	/// [SSAO submodule](./SSAOSubmodule.html)!
+	/// @see BBMOD_DefaultRenderer.EnableGBuffer
+	EnableSSAO = false;
+
+	/// @var {Id.Surface} The SSAO surface.
+	/// @private
+	__surSSAO = -1;
+
+	/// @var {Id.Surface} Surface used for blurring SSAO.
+	/// @private
+	__surWork = -1;
+
+	/// @var {Real} Resolution multiplier for SSAO surface. Defaults to 1.
+	SSAOScale = 1.0;
+
+	/// @var {Real} Screen-space radius of SSAO. Default value is 16.
+	SSAORadius = 16.0;
+
+	/// @var {Real} Strength of the SSAO effect. Should be greater than 0.
+	/// Default value is 1.
+	SSAOPower = 1.0;
+
+	/// @var {Real} SSAO angle bias in radians. Default value is 0.03.
+	SSAOAngleBias = 0.03;
+
+	/// @var {Real} Maximum depth difference of SSAO samples. Samples farther
+	/// away from the origin than this will not contribute to the effect.
+	/// Default value is 10.
+	SSAODepthRange = 10.0;
+
+	/// @var {Real} Defaults to 0.01. Increase to fix self-occlusion.
+	SSAOSelfOcclusionBias = 0.01;
+
+	/// @var {Real} Maximum depth difference over which can be SSAO samples
+	/// blurred. Defaults to 2.
+	SSAOBlurDepthRange = 2.0;
+
+	/// @func get_width()
+	///
+	/// @desc Retrieves the width of the renderer on the screen.
+	///
+	/// @return {Real} The width of the renderer on the screen.
+	static get_width = function ()
+	{
+		gml_pragma("forceinline");
+		return max((Width == undefined) ? window_get_width() : Width, 1);
+	};
+
+	/// @func get_height()
+	///
+	/// @desc Retrieves the height of the renderer on the screen.
+	///
+	/// @return {Real} The height of the renderer on the screen.
+	static get_height = function ()
+	{
+		gml_pragma("forceinline");
+		return max((Height == undefined) ? window_get_height() : Height, 1);
+	};
+
+	/// @func get_render_width()
+	///
+	/// @desc Retrieves the width of the renderer with
+	///
+	/// {@link BBMOD_BaseRenderer.RenderScale} applied.
+	///
+	/// @return {Real} The width of the renderer after `RenderScale` is applied.
+	static get_render_width = function ()
+	{
+		gml_pragma("forceinline");
+		return max(get_width() * RenderScale, 1);
+	};
+
+	/// @func get_render_height()
+	///
+	/// @desc Retrieves the height of the renderer with
+	/// {@link BBMOD_BaseRenderer.RenderScale} applied.
+	///
+	/// @return {Real} The height of the renderer after `RenderScale` is applied.
+	static get_render_height = function ()
+	{
+		gml_pragma("forceinline");
+		return max(get_height() * RenderScale, 1);
+	};
+
+	/// @func set_position(_x, _y)
+	///
+	/// @desc Changes the renderer's position on the screen.
+	///
+	/// @param {Real} _x The new X position on the screen.
+	/// @param {Real} _y The new Y position on the screen.
+	///
+	/// @return {Struct.BBMOD_BaseRenderer} Returns `self`.
+	static set_position = function (_x, _y)
+	{
+		gml_pragma("forceinline");
+		X = _x;
+		Y = _y;
+		return self;
+	};
+
+	/// @func set_size(_width, _height)
+	///
+	/// @desc Changes the renderer's size on the screen.
+	///
+	/// @param {Real} _width The new width on the screen.
+	/// @param {Real} _height The new height on the screen.
+	///
+	/// @return {Struct.BBMOD_BaseRenderer} Returns `self`.
+	static set_size = function (_width, _height)
+	{
+		gml_pragma("forceinline");
+		Width = _width;
+		Height = _height;
+		return self;
+	};
+
+	/// @func set_rectangle(_x, _y, _width, _height)
+	///
+	/// @desc Changes the renderer's position and size on the screen.
+	///
+	/// @param {Real} _x The new X position on the screen.
+	/// @param {Real} _y The new Y position on the screen.
+	/// @param {Real} _width The new width on the screen.
+	/// @param {Real} _height The new height on the screen.
+	///
+	/// @return {Struct.BBMOD_BaseRenderer} Returns `self`.
+	static set_rectangle = function (_x, _y, _width, _height)
+	{
+		gml_pragma("forceinline");
+		set_position(_x, _y);
+		set_size(_width, _height);
+		return self;
+	};
+
+	/// @func select_gizmo(_screenX, _screenY)
+	///
+	/// @desc Tries to select a gizmo at given screen coordinates and
+	/// automatically changes its {@link BBMOD_Gizmo.EditAxis} and
+	/// {@link BBMOD_Gizmo.EditType} based on which part of the gizmo
+	/// was selected.
+	///
+	/// @param {Real} _screenX The X position on the screen.
+	/// @param {Real} _screenY The Y position on the screen.
+	///
+	/// @return {Bool} Returns `true` if the gizmo was selected.
+	///
+	/// @note {@link BBMOD_BaseRenderer.Gizmo} must be defined.
+	///
+	/// @private
+	static select_gizmo = function (_screenX, _screenY)
+	{
+		_screenX = clamp(_screenX - X, 0, get_width()) * RenderScale;
+		_screenY = clamp(_screenY - Y, 0, get_height()) * RenderScale;
+
+		Gizmo.EditAxis = BBMOD_EEditAxis.None;
+
+		var _pixel = surface_getpixel_ext(__surSelect, _screenX, _screenY);
+		if (_pixel & $FF000000 == 0)
+		{
+			return false;
+		}
+
+		var _blue = (_pixel >> 16) & 255;
+		var _green = (_pixel >> 8) & 255;
+		var _red = _pixel & 255;
+		var _value = max(_red, _green, _blue);
+
+		Gizmo.EditAxis = 0
+			| (BBMOD_EEditAxis.X * (_red > 0))
+			| (BBMOD_EEditAxis.Y * (_green > 0))
+			| (BBMOD_EEditAxis.Z * (_blue > 0));
+
+		Gizmo.EditType = ((_value == 255) ? BBMOD_EEditType.Position
+			: ((_value == 128) ? BBMOD_EEditType.Rotation
+			: BBMOD_EEditType.Scale));
+
+		return true;
+	};
+
+	/// @func get_instance_id(_screenX, _screenY)
+	///
+	/// @desc Retrieves an ID of an instance at given position on the screen.
+	///
+	/// @param {Real} _screenX The X position on the screen.
+	/// @param {Real} _screenY The Y position on the screen.
+	///
+	/// @return {Id.Instance} The ID of the instance or 0 if no instance was
+	/// found at the given position.
+	///
+	/// @note {@link BBMOD_BaseRenderer.RenderInstanceIDs} must be enabled.
+	static get_instance_id = function (_screenX, _screenY)
+	{
+		gml_pragma("forceinline");
+		if (!surface_exists(__surSelect))
+		{
+			return 0;
+		}
+		_screenX = clamp(_screenX - X, 0, get_width()) * RenderScale;
+		_screenY = clamp(_screenY - Y, 0, get_height()) * RenderScale;
+		return surface_getpixel_ext(__surSelect, _screenX, _screenY);
+	};
+
+	/// @func add(_renderable)
+	///
+	/// @desc Adds a renderable object or struct to the renderer.
+	///
+	/// @param {Struct.BBMOD_IRenderable} _renderable The renderable object or
+	/// struct to add.
+	///
+	/// @return {Struct.BBMOD_BaseRenderer} Returns `self`.
+	///
+	/// @see BBMOD_BaseRenderer.remove
+	/// @see BBMOD_IRenderable
+	static add = function (_renderable)
+	{
+		gml_pragma("forceinline");
+		array_push(Renderables, _renderable);
+		return self;
+	};
+
+	/// @func remove(_renderable)
+	///
+	/// @desc Removes a renderable object or a struct from the renderer.
+	///
+	/// @param {Struct.BBMOD_IRenderable} _renderable The renderable object or
+	/// struct to remove.
+	///
+	/// @return {Struct.BBMOD_BaseRenderer} Returns `self`.
+	///
+	/// @see BBMOD_BaseRenderer.add
+	/// @see BBMOD_IRenderable
+	static remove = function (_renderable)
+	{
+		gml_pragma("forceinline");
+		for (var i = array_length(Renderables) - 1; i >= 0; --i)
+		{
+			if (Renderables[i] == _renderable)
+			{
+				array_delete(Renderables, i, 1);
+			}
+		}
+		return self;
+	};
+
+	/// @func update(_deltaTime)
+	///
+	/// @desc Updates the renderer. This should be called in the Step event.
+	///
+	/// @param {Real} _deltaTime How much time has passed since the last frame
+	/// (in microseconds).
+	///
+	/// @return {Struct.BBMOD_BaseRenderer} Returns `self`.
+	static update = function (_deltaTime)
+	{
+		global.__bbmodRendererCurrent = self;
+
+		if (UseAppSurface)
+		{
+			application_surface_enable(true);
+			application_surface_draw_enable(false);
+
+			var _surfaceWidth = get_render_width();
+			var _surfaceHeight = get_render_height();
+
+			bbmod_surface_check(application_surface, _surfaceWidth, _surfaceHeight, surface_rgba8unorm, true);
+		}
+
+		if (Gizmo && EditMode)
+		{
+			Gizmo.update(_deltaTime);
+		}
+
+		return self;
+	};
+
+	/// @func __render_shadowmap_impl(_light)
+	///
+	/// @desc Re-captures light's shadowmap if required.
+	///
+	/// @param {Struct.BBMOD_Light} _light The light to capture shadowmap for.
+	///
+	/// @private
+	static __render_shadowmap_impl = function (_light)
+	{
+		static _renderQueues = bbmod_render_queues_get();
+
+		if ((!_light.Static || _light.NeedsUpdate)
+			&& _light.__frameskipCurrent == 0)
+		{
+			var _shadowCaster = _light;
+			var _shadowmapMatrix;
+			var _shadowmapZFar = _light.__getZFar();
+			var _surShadowmap = -1;
+
+			bbmod_render_pass_set(BBMOD_ERenderPass.Shadows);
+
+			if (is_instanceof(_light, BBMOD_PointLight))
+			{
+				var _cubemap;
+				if (ds_map_exists(__shadowmapCubes, _light))
+				{
+					_cubemap = __shadowmapCubes[? _light];
+				}
+				else
+				{
+					_cubemap = new BBMOD_Cubemap(_light.ShadowmapResolution);
+					__shadowmapCubes[? _light] = _cubemap;
+				}
+
+				_light.Position.Copy(_cubemap.Position);
+				bbmod_shader_set_global_f(BBMOD_U_ZFAR, _shadowmapZFar);
+				bbmod_shader_set_global_f("u_fOutputDistance", 1.0);
+
+				while (_cubemap.set_target())
+				{
+					draw_clear(c_red);
+					var _rqi = 0;
+					repeat (array_length(_renderQueues))
+					{
+						_renderQueues[_rqi++].submit();
+					}
+					_cubemap.reset_target();
+				}
+				bbmod_material_reset();
+
+				bbmod_shader_set_global_f("u_fOutputDistance", 0.0);
+
+				_cubemap.to_single_surface();
+				_cubemap.to_octahedron();
+				__shadowmapSurfaces[? _light] = _cubemap.SurfaceOctahedron;
+			}
+			else
+			{
+				var _surShadowmapOld = -1;
+				if (ds_map_exists(__shadowmapSurfaces, _light))
+				{
+					_surShadowmapOld = __shadowmapSurfaces[? _light];
+				}
+
+				_surShadowmap = bbmod_surface_check(
+					_surShadowmapOld, _light.ShadowmapResolution, _light.ShadowmapResolution, surface_rgba8unorm, true);
+
+				if (_surShadowmap != _surShadowmapOld)
+				{
+					__shadowmapSurfaces[? _light] = _surShadowmap;
+				}
+
+				surface_set_target(_surShadowmap);
+				draw_clear(c_red);
+				matrix_set(matrix_view, _light.__getViewMatrix());
+				matrix_set(matrix_projection, _light.__getProjMatrix());
+				bbmod_shader_set_global_f(BBMOD_U_ZFAR, _shadowmapZFar);
+				var _rqi = 0;
+				repeat (array_length(_renderQueues))
+				{
+					_renderQueues[_rqi++].submit();
+				}
+				bbmod_material_reset();
+				surface_reset_target();
+			}
+
+			// TODO: Handle point lights
+			if (is_instanceof(_light, BBMOD_DirectionalLight))
+			{
+				var _shadowmapTexture = surface_get_texture(_surShadowmap);
+				bbmod_shader_set_global_f(BBMOD_U_SHADOWMAP_ENABLE_VS, 1.0);
+				bbmod_shader_set_global_f(BBMOD_U_SHADOWMAP_ENABLE_PS, 1.0);
+				bbmod_shader_set_global_sampler(BBMOD_U_SHADOWMAP, _shadowmapTexture);
+				bbmod_shader_set_global_sampler_mip_enable(BBMOD_U_SHADOWMAP, true);
+				bbmod_shader_set_global_sampler_filter(BBMOD_U_SHADOWMAP, true);
+				bbmod_shader_set_global_sampler_repeat(BBMOD_U_SHADOWMAP, false);
+				bbmod_shader_set_global_f2(BBMOD_U_SHADOWMAP_TEXEL,
+					texture_get_texel_width(_shadowmapTexture),
+					texture_get_texel_height(_shadowmapTexture));
+				bbmod_shader_set_global_f(BBMOD_U_SHADOWMAP_AREA, _shadowmapZFar);
+				bbmod_shader_set_global_f(BBMOD_U_SHADOWMAP_NORMAL_OFFSET, ShadowmapNormalOffset);
+				bbmod_shader_set_global_matrix_array(BBMOD_U_SHADOWMAP_MATRIX, _light.__getShadowmapMatrix());
+				bbmod_shader_set_global_f(BBMOD_U_SHADOW_CASTER_INDEX, -1.0);
+			}
+
+			_light.NeedsUpdate = false;
+		}
+
+		if (_light.Frameskip == infinity)
+		{
+			_light.__frameskipCurrent = -1;
+		}
+		else if (++_light.__frameskipCurrent > _light.Frameskip)
+		{
+			_light.__frameskipCurrent = 0;
+		}
+	};
+
+	/// @func __render_shadowmaps()
+	///
+	/// @desc Renders a shadowmap.
+	///
+	/// @note This modifies render pass and view and projection matrices and
+	/// for optimization reasons it does not reset them back! Make sure to do
+	/// that yourself in the calling function if needed.
+	///
+	/// @private
+	static __render_shadowmaps = function ()
+	{
+		static _renderQueues = bbmod_render_queues_get();
+
+		var _shadowCaster = undefined;
+
+		if (EnableShadows)
+		{
+			_light = bbmod_light_directional_get();
+			if (_light != undefined
+				&& _light.CastShadows)
+			{
+				// Directional light
+				_shadowCaster = _light;
+			}
+			else
+			{
+				// Punctual lights
+				var i = 0;
+				repeat (array_length(global.__bbmodPunctualLights))
+				{
+					_light = global.__bbmodPunctualLights[i];
+					if (_light.CastShadows)
+					{
+						_shadowCaster = _light;
+						break;
+					}
+					++i;
+				}
+			}
+		}
+
+		if (_shadowCaster == undefined)
+		{
+			// No shadow caster was found!!!
+			bbmod_shader_unset_global(BBMOD_U_SHADOWMAP);
+			bbmod_shader_set_global_f(BBMOD_U_SHADOWMAP_ENABLE_VS, 0.0);
+			bbmod_shader_set_global_f(BBMOD_U_SHADOWMAP_ENABLE_PS, 0.0);
+			return;
+		}
+
+		__render_shadowmap_impl(_shadowCaster);
+	};
+
+	/// @func __render_reflection_probes()
+	///
+	/// @desc
+	///
+	/// @note This modifies render pass and view and projection matrices and
+	/// for optimization reasons it does not reset them back! Make sure to do
+	/// that yourself in the calling function if needed.
+	///
+	/// @private
+	static __render_reflection_probes = function ()
+	{
+		var _view = matrix_get(matrix_view);
+		var _projection = matrix_get(matrix_projection);
+		var _exposure = bbmod_camera_get_exposure();
+
+		global.__bbmodReflectionProbeTexture = pointer_null;
+		bbmod_camera_set_exposure(1.0);
+
+		static _renderQueues = bbmod_render_queues_get();
+
+		var _cubemap = __cubemap;
+		var _reflectionProbes = global.__bbmodReflectionProbes;
+
+		var i = 0;
+		repeat (array_length(_reflectionProbes))
+		{
+			with (_reflectionProbes[i++])
+			{
+				if (!Enabled || !NeedsUpdate)
+				{
+					continue;
+				}
+
+				// Copy reflection probe settings to cubemap
+				Position.Copy(_cubemap.Position);
+				_cubemap.Resolution = Resolution;
+
+				// Render shadows
+				with (other)
+				{
+					var _enableShadows = EnableShadows;
+					EnableShadows &= other.EnableShadows; // Temporarily modify renderer's EnableShadows
+					__render_shadowmaps();
+					EnableShadows = _enableShadows;
+				}
+
+				// Fill cubemap
+				bbmod_render_pass_set(BBMOD_ERenderPass.ReflectionCapture);
+
+				while (_cubemap.set_target())
+				{
+					draw_clear(c_black);
+					var _rqi = 0;
+					repeat (array_length(_renderQueues))
+					{
+						_renderQueues[_rqi++].submit();
+					}
+					_cubemap.reset_target();
+				}
+
+				// Prefilter and apply
+				_cubemap.to_single_surface();
+				_cubemap.to_octahedron();
+				var _sprite = _cubemap.prefilter_ibl();
+				set_sprite(_sprite);
+
+				NeedsUpdate = false;
+			}
+		}
+
+		var _to = (global.__bbmodImageBasedLight != undefined)
+			? global.__bbmodImageBasedLight.Texture
+			: sprite_get_texture(BBMOD_SprBlack, 0);
+
+		var _reflectionProbe = bbmod_reflection_probe_find(bbmod_camera_get_position());
+		if (_reflectionProbe != undefined)
+		{
+			_to = sprite_get_texture(_reflectionProbe.Sprite, 0);
+		}
+
+		var _world = matrix_get(matrix_world);
+		matrix_set(matrix_world, matrix_build_identity());
+
+		gpu_push_state();
+		gpu_set_state(bbmod_gpu_get_default_state());
+		gpu_set_blendenable(false);
+		gpu_set_tex_filter(false);
+
+		var _height = 128;
+		var _width = _height * 8;
+
+		var _surOld = __surProbe1;
+		__surProbe1 = bbmod_surface_check(__surProbe1, _width, _height, surface_rgba8unorm, false);
+		__surProbe2 = bbmod_surface_check(__surProbe2, _width, _height, surface_rgba8unorm, false);
+
+		if (__surProbe1 != _surOld)
+		{
+			surface_set_target(__surProbe1);
+			draw_clear_alpha(c_black, 0);
+
+			var _camera = camera_create();
+			camera_set_view_size(_camera, _width, _height);
+			camera_apply(_camera);
+
+			shader_set(__BBMOD_ShMixRGBM);
+			texture_set_stage(shader_get_sampler_index(__BBMOD_ShMixRGBM, "u_texTo"), _to);
+			shader_set_uniform_f(shader_get_uniform(__BBMOD_ShMixRGBM, "u_fFactor"), 1.0);
+			draw_surface(__surProbe2, 0, 0);
+			shader_reset();
+
+			surface_reset_target();
+			camera_destroy(_camera);
+		}
+
+		{
+			surface_set_target(__surProbe2);
+			draw_clear_alpha(c_black, 0);
+			var _camera = camera_create();
+			camera_set_view_size(_camera, _width, _height);
+			camera_apply(_camera);
+			draw_surface(__surProbe1, 0, 0);
+			surface_reset_target();
+			camera_destroy(_camera);
+		}
+
+		{
+			surface_set_target(__surProbe1);
+			draw_clear_alpha(c_black, 0);
+
+			var _camera = camera_create();
+			camera_set_view_size(_camera, _width, _height);
+			camera_apply(_camera);
+
+			shader_set(__BBMOD_ShMixRGBM);
+			texture_set_stage(shader_get_sampler_index(__BBMOD_ShMixRGBM, "u_texTo"), _to);
+			shader_set_uniform_f(shader_get_uniform(__BBMOD_ShMixRGBM, "u_fFactor"), 0.1);
+			draw_surface(__surProbe2, 0, 0);
+			shader_reset();
+
+			surface_reset_target();
+			camera_destroy(_camera);
+		}
+
+		gpu_pop_state();
+
+		matrix_set(matrix_world, _world);
+		matrix_set(matrix_view, _view);
+		matrix_set(matrix_projection, _projection);
+
+		global.__bbmodReflectionProbeTexture = surface_get_texture(__surProbe1);
+		bbmod_camera_set_exposure(_exposure);
+	};
+
+	/// @func __render_gizmo_and_instance_ids()
+	///
+	/// @desc Renders gizmo and instance IDs into dedicated surfaces.
+	///
+	/// @private
+	static __render_gizmo_and_instance_ids = function ()
+	{
+		static _renderQueues = bbmod_render_queues_get();
+
+		var _view = matrix_get(matrix_view);
+		var _projection = matrix_get(matrix_projection);
+		var _renderWidth = get_render_width();
+		var _renderHeight = get_render_height();
+
+		var _editMode = (EditMode && Gizmo);
+		var _mouseX = window_mouse_get_x();
+		var _mouseY = window_mouse_get_y();
+		var _mouseOver = (_mouseX >= X && _mouseX < X + get_width()
+			&& _mouseY >= Y && _mouseY < Y + get_height());
+		var _continueMousePick = EnableMousepick;
+		var _gizmoSize;
+
+		if (_editMode)
+		{
+			_gizmoSize = Gizmo.Size;
+
+			if (_projection[11] != 0.0)
+			{
+				Gizmo.Size = _gizmoSize
+					* Gizmo.Position.Sub(bbmod_camera_get_position()).Length() / 100.0;
+			}
+		}
+
+		////////////////////////////////////////////////////////////////////////
+		// Gizmo select
+		if (_editMode
+			&& _continueMousePick
+			&& _mouseOver
+			&& mouse_check_button_pressed(Gizmo.ButtonDrag))
+		{
+			bbmod_render_pass_set(BBMOD_ERenderPass.Forward);
+
+			__surSelect = bbmod_surface_check(__surSelect, _renderWidth, _renderHeight, surface_rgba8unorm, true);
+			surface_set_target(__surSelect);
+			draw_clear_alpha(0, 0.0);
+			matrix_set(matrix_view, _view);
+			matrix_set(matrix_projection, _projection);
+			Gizmo.submit(Gizmo.MaterialsSelect);
+			bbmod_material_reset();
+			surface_reset_target();
+
+			if (select_gizmo(_mouseX, _mouseY))
+			{
+				Gizmo.IsEditing = true;
+				_continueMousePick = false;
+			}
+		}
+
+		////////////////////////////////////////////////////////////////////////
+		// Instance IDs
+		var _mousePickInstance = (_editMode && _continueMousePick
+			&& _mouseOver && mouse_check_button_pressed(ButtonSelect));
+
+		if (_mousePickInstance || RenderInstanceIDs)
+		{
+			__surSelect = bbmod_surface_check(__surSelect, _renderWidth, _renderHeight, surface_rgba8unorm, true);
+
+			surface_set_target(__surSelect);
+			draw_clear_alpha(0, 0.0);
+			matrix_set(matrix_view, _view);
+			matrix_set(matrix_projection, _projection);
+	
+			bbmod_render_pass_set(BBMOD_ERenderPass.Id);
+
+			var _rqi = 0;
+			repeat (array_length(_renderQueues))
+			{
+				_renderQueues[_rqi++].submit();
+			}
+			bbmod_material_reset();
+
+			surface_reset_target();
+
+			// Select instance
+			if (_mousePickInstance)
+			{
+				if (!keyboard_check(KeyMultiSelect))
+				{
+					Gizmo.clear_selection();
+				}
+
+				var _id = get_instance_id(_mouseX, _mouseY);
+				if (_id != 0)
+				{
+					Gizmo.toggle_select(_id).update_position();
+					Gizmo.Size = _gizmoSize
+						* Gizmo.Position.Sub(bbmod_camera_get_position()).Length() / 100.0;
+				}
+			}
+		}
+
+		if (_editMode && !ds_list_empty(Gizmo.Selected))
+		{
+			////////////////////////////////////////////////////////////////////
+			// Instance highlight
+			__surInstanceHighlight = bbmod_surface_check(
+				__surInstanceHighlight, _renderWidth, _renderHeight, surface_rgba8unorm, true);
+
+			surface_set_target(__surInstanceHighlight);
+			draw_clear_alpha(0, 0.0);
+
+			matrix_set(matrix_view, _view);
+			matrix_set(matrix_projection, _projection);
+	
+			bbmod_render_pass_set(BBMOD_ERenderPass.Id);
+
+			var _selectedInstances = Gizmo.Selected;
+			var _rqi = 0;
+			repeat (array_length(_renderQueues))
+			{
+				_renderQueues[_rqi++].submit(_selectedInstances);
+			}
+			bbmod_material_reset();
+
+			surface_reset_target();
+
+			////////////////////////////////////////////////////////////////////
+			// Gizmo
+			bbmod_render_pass_set(BBMOD_ERenderPass.Forward);
+
+			__surGizmo = bbmod_surface_check(__surGizmo, _renderWidth, _renderHeight, surface_rgba8unorm, true);
+			surface_set_target(__surGizmo);
+			draw_clear_alpha(0, 0.0);
+			matrix_set(matrix_view, _view);
+			matrix_set(matrix_projection, _projection);
+			Gizmo.submit();
+			bbmod_material_reset();
+			surface_reset_target();
+		}
+
+		if (_editMode)
+		{
+			Gizmo.Size = _gizmoSize;
+		}
+	};
+
+	static __render_ssao = function (_surDepth, _projection)
+	{
+		if (EnableSSAO)
+		{
+			var _width = get_render_width() * SSAOScale;
+			var _height = get_render_height() * SSAOScale;
+
+			__surSSAO = bbmod_surface_check(__surSSAO, _width, _height, surface_rgba8unorm, false);
+			__surWork = bbmod_surface_check(__surWork, _width, _height, surface_rgba8unorm, false);
+
+			bbmod_ssao_draw(SSAORadius * SSAOScale, SSAOPower, SSAOAngleBias,
+				SSAODepthRange, __surSSAO, __surWork, _surDepth, _projection,
+				bbmod_camera_get_zfar(), SSAOSelfOcclusionBias, SSAOBlurDepthRange);
+
+			bbmod_shader_set_global_sampler(
+				BBMOD_U_SSAO, surface_get_texture(__surSSAO));
+		}
+		else
+		{
+			bbmod_shader_set_global_sampler(
+				BBMOD_U_SSAO, sprite_get_texture(BBMOD_SprWhite, 0));
+		}
+	};
+
+	/// @func render(_clearQueues=true)
+	///
+	/// @desc Renders all added [renderables](./BBMOD_BaseRenderer.Renderables.html)
+	/// to the current render target.
+	///
+	/// @param {Bool} [_clearQueues] If true then all render queues are cleared
+	/// at the end of this method. Default value is `true`.
+	///
+	/// @return {Struct.BBMOD_BaseRenderer} Returns `self`.
+	static render = function (_clearQueues=true)
+	{
+		global.__bbmodRendererCurrent = self;
+
+		static _renderQueues = bbmod_render_queues_get();
+
+		var _world = matrix_get(matrix_world);
+		var _view = matrix_get(matrix_view);
+		var _projection = matrix_get(matrix_projection);
+
+		var i = 0;
+		repeat (array_length(Renderables))
+		{
+			with (Renderables[i++])
+			{
+				render();
+			}
+		}
+
+		////////////////////////////////////////////////////////////////////////
+		//
+		// Reflection probes
+		//
+		__render_reflection_probes();
+
+		////////////////////////////////////////////////////////////////////////
+		//
+		// Edit mode
+		//
+		__render_gizmo_and_instance_ids();
+
+		////////////////////////////////////////////////////////////////////////
+		//
+		// Shadow map
+		//
+		__render_shadowmaps();
+
+		////////////////////////////////////////////////////////////////////////
+		//
+		// Forward pass
+		//
+		bbmod_shader_set_global_f(BBMOD_U_ZFAR, bbmod_camera_get_zfar());
+
+		matrix_set(matrix_view, _view);
+		matrix_set(matrix_projection, _projection);
+
+		bbmod_render_pass_set(BBMOD_ERenderPass.Forward);
+
+		var _rqi = 0;
+		repeat (array_length(_renderQueues))
+		{
+			_renderQueues[_rqi++].submit();
+		}
+		bbmod_material_reset();
+
+		////////////////////////////////////////////////////////////////////////
+		//
+		// Alpha pass
+		//
+		bbmod_render_pass_set(BBMOD_ERenderPass.Alpha);
+
+		_rqi = 0;
+		repeat (array_length(_renderQueues))
+		{
+			var _queue = _renderQueues[_rqi++].submit();
+			if (_clearQueues)
+			{
+				_queue.clear();
+			}
+		}
+		bbmod_material_reset();
+
+		// Reset render pass back to Forward at the end!
+		bbmod_render_pass_set(BBMOD_ERenderPass.Forward);
+
+		// Unset in case it gets destroyed when the room changes etc.
+		bbmod_shader_unset_global(BBMOD_U_SHADOWMAP);
+
+		matrix_set(matrix_world, _world);
+		return self;
+	};
+
+	/// @func present()
+	///
+	/// @desc Presents the rendered graphics on the screen, with post-processing
+	/// applied (if {@link BBMOD_BaseRenderer.PostProcessor} is defined).
+	///
+	/// @return {Struct.BBMOD_BaseRenderer} Returns `self`.
+	///
+	/// @note If {@link BBMOD_BaseRenderer.UseAppSurface} is `false`, then this only
+	/// draws the gizmo and selected instances. The world matrix is automatically
+	/// set to identity before drawing the surfaces and then reset back.
+	static present = function ()
+	{
+		global.__bbmodRendererCurrent = self;
+
+		var _world = matrix_get(matrix_world);
+		matrix_set(matrix_world, matrix_build_identity());
+
+		static _gpuState = undefined;
+		if (_gpuState == undefined)
+		{
+			gpu_push_state();
+			gpu_set_state(bbmod_gpu_get_default_state());
+			gpu_set_tex_filter(true);
+			gpu_set_tex_repeat(false);
+			gpu_set_blendenable(true);
+			_gpuState = gpu_get_state();
+			gpu_pop_state();
+		}
+
+		var _width = get_width();
+		var _height = get_height();
+		var _texelWidth = 1.0 / _width;
+		var _texelHeight = 1.0 / _height;
+
+		if (!UseAppSurface // Can't use post-processing even if it was defined
+			|| (PostProcessor == undefined || !PostProcessor.Enabled))
+		{
+			////////////////////////////////////////////////////////////////////
+			//
+			// Post-processing DISABLED
+			//
+			gpu_push_state();
+			gpu_set_state(_gpuState);
+
+			if (UseAppSurface)
+			{
+				gpu_set_blendenable(false);
+				draw_surface_stretched(application_surface, X, Y, _width, _height);
+				gpu_set_blendenable(true);
+			}
+
+			if (EditMode && Gizmo && !ds_list_empty(Gizmo.Selected))
+			{
+				////////////////////////////////////////////////////////////////
+				// Highlighted instances
+				if (!ds_list_empty(Gizmo.Selected)
+					&& surface_exists(__surInstanceHighlight))
+				{
+					var _shader = BBMOD_ShInstanceHighlight;
+					shader_set(_shader);
+					shader_set_uniform_f(shader_get_uniform(_shader, "u_vTexel"),
+						_texelWidth, _texelHeight);
+					shader_set_uniform_f(shader_get_uniform(_shader, "u_vColor"),
+						InstanceHighlightColor.Red / 255.0,
+						InstanceHighlightColor.Green / 255.0,
+						InstanceHighlightColor.Blue / 255.0,
+						InstanceHighlightColor.Alpha);
+					draw_surface_stretched(__surInstanceHighlight, X, Y, _width, _height);
+					shader_reset();
+				}
+			
+				////////////////////////////////////////////////////////////////
+				// Gizmo
+				if (surface_exists(__surGizmo))
+				{
+					draw_surface_stretched(__surGizmo, X, Y, _width, _height);
+				}
+			}
+
+			gpu_pop_state();
+		}
+		else
+		{
+			////////////////////////////////////////////////////////////////////
+			//
+			// Post-processing ENABLED
+			//
+			__surFinal = bbmod_surface_check(__surFinal, _width, _height, surface_rgba8unorm, false);
+
+			gpu_push_state();
+			gpu_set_state(_gpuState);
+
+			surface_set_target(__surFinal);
+
+			draw_surface_stretched(application_surface, 0, 0, _width, _height);
+
+			if (EditMode && Gizmo && !ds_list_empty(Gizmo.Selected))
+			{
+				////////////////////////////////////////////////////////////////
+				// Highlighted instances
+				if (!ds_list_empty(Gizmo.Selected)
+					&& surface_exists(__surInstanceHighlight))
+				{
+					var _shader = BBMOD_ShInstanceHighlight;
+					shader_set(_shader);
+					shader_set_uniform_f(shader_get_uniform(_shader, "u_vTexel"),
+						_texelWidth, _texelHeight);
+					shader_set_uniform_f(shader_get_uniform(_shader, "u_vColor"),
+						InstanceHighlightColor.Red / 255.0,
+						InstanceHighlightColor.Green / 255.0,
+						InstanceHighlightColor.Blue / 255.0,
+						InstanceHighlightColor.Alpha);
+					draw_surface_stretched(__surInstanceHighlight, 0, 0, _width, _height);
+					shader_reset();
+				}
+			
+				////////////////////////////////////////////////////////////////
+				// Gizmo
+				if (surface_exists(__surGizmo))
+				{
+					draw_surface_stretched(__surGizmo, 0, 0, _width, _height);
+				}
+			}
+
+			surface_reset_target();
+			gpu_pop_state();
+
+			PostProcessor.draw(__surFinal, X, Y);
+		}
+
+		matrix_set(matrix_world, _world);
+
+		return self;
+	};
+
+	static destroy = function ()
+	{
+		if (global.__bbmodRendererCurrent == self)
+		{
+			global.__bbmodRendererCurrent = undefined;
+		}
+
+		if (surface_exists(__surSelect))
+		{
+			surface_free(__surSelect);
+		}
+
+		if (surface_exists(__surInstanceHighlight))
+		{
+			surface_free(__surInstanceHighlight);
+		}
+
+		if (surface_exists(__surGizmo))
+		{
+			surface_free(__surGizmo);
+		}
+
+		if (surface_exists(__surFinal))
+		{
+			surface_free(__surFinal);
+		}
+
+		if (surface_exists(__surProbe1))
+		{
+			surface_free(__surProbe1);
+		}
+
+		if (surface_exists(__surProbe2))
+		{
+			surface_free(__surProbe2);
+		}
+
+		if (surface_exists(__surSSAO))
+		{
+			surface_free(__surSSAO);
+		}
+
+		if (surface_exists(__surWork))
+		{
+			surface_free(__surWork);
+		}
+
+		if (UseAppSurface)
+		{
+			application_surface_enable(false);
+			application_surface_draw_enable(true);
+		}
+
+		// TODO: Free shadowmaps and cubemaps
+
+		return undefined;
+	};
+}