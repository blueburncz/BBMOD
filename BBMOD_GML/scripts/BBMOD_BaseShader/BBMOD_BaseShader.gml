--- conflicted
+++ resolved
@@ -1,472 +1,466 @@
-/// @macro {Real} Maximum number of punctual lights in shaders. Equals to 8.
-#macro BBMOD_MAX_PUNCTUAL_LIGHTS 8
-
-/// @func BBMOD_BaseShader(_shader, _vertexFormat)
-///
-/// @extends BBMOD_Shader
-///
-/// @desc Base class for BBMOD shaders.
-///
-/// @param {Asset.GMShader} _shader The shader resource.
-/// @param {Struct.BBMOD_VertexFormat} _vertexFormat The vertex format required
-/// by the shader.
-///
-/// @see BBMOD_VertexFormat
-function BBMOD_BaseShader(_shader, _vertexFormat)
-	: BBMOD_Shader(_shader, _vertexFormat) constructor
-{
-	BBMOD_CLASS_GENERATED_BODY;
-
-	/// @var {Real} Maximum number of punctual lights in the shader.
-	/// @deprecated Please use {@link BBMOD_MAX_PUNCTUAL_LIGHTS} instead.
-	/// @readonly
-	MaxPunctualLights = BBMOD_MAX_PUNCTUAL_LIGHTS;
-
-	/// @func set_texture_offset(_offset)
-	///
-	/// @desc Sets the `bbmod_TextureOffset` uniform to the given offset.
-	///
-	/// @param {Struct.BBMOD_Vec2} _offset The texture offset.
-	///
-	/// @return {Struct.BBMOD_Shader} Returns `self`.
-	static set_texture_offset = function (_offset) {
-		gml_pragma("forceinline");
-		shader_set_uniform_f(
-			shader_get_uniform(shader_current(), BBMOD_U_TEXTURE_OFFSET),
-			_offset.X, _offset.Y);
-		return self;
-	};
-
-	/// @func set_texture_scale(_scale)
-	///
-	/// @desc Sets the `bbmod_TextureScale` uniform to the given scale.
-	///
-	/// @param {Struct.BBMOD_Vec2} _scale The texture scale.
-	///
-	/// @return {Struct.BBMOD_Shader} Returns `self`.
-	static set_texture_scale = function (_scale) {
-		gml_pragma("forceinline");
-		shader_set_uniform_f(
-			shader_get_uniform(shader_current(), BBMOD_U_TEXTURE_SCALE),
-			_scale.X, _scale.Y);
-		return self;
-	};
-
-	/// @func set_bones(_bones)
-	///
-	/// @desc Sets the `bbmod_Bones` uniform.
-	///
-	/// @param {Array<Real>} _bones The array of bone transforms.
-	///
-	/// @return {Struct.BBMOD_Shader} Returns `self`.
-	///
-	/// @see BBMOD_AnimationPlayer.get_transform
-	static set_bones = function (_bones) {
-		gml_pragma("forceinline");
-		shader_set_uniform_f_array(
-			shader_get_uniform(shader_current(), BBMOD_U_BONES),
-			_bones);
-		return self;
-	};
-
-	/// @func set_batch_data(_data)
-	///
-	/// @desc Sets the `bbmod_BatchData` uniform.
-	///
-	/// @param {Array<Real>} _data The dynamic batch data.
-	///
-	/// @return {Struct.BBMOD_Shader} Returns `self`.
-	static set_batch_data = function (_data) {
-		gml_pragma("forceinline");
-		shader_set_uniform_f_array(
-			shader_get_uniform(shader_current(), BBMOD_U_BATCH_DATA),
-			_data);
-		return self;
-	};
-
-	/// @func set_alpha_test(_value)
-	///
-	/// @desc Sets the `bbmod_AlphaTest` uniform.
-	///
-	/// @param {Real} _value The alpha test value.
-	///
-	/// @return {Struct.BBMOD_Shader} Returns `self`.
-	static set_alpha_test = function (_value) {
-		gml_pragma("forceinline");
-		shader_set_uniform_f(
-			shader_get_uniform(shader_current(), BBMOD_U_ALPHA_TEST),
-			_value);
-		return self;
-	};
-
-	/// @func set_cam_pos([_pos])
-	///
-	/// @desc Sets a fragment shader uniform `bbmod_CamPos` to the given position.
-	///
-	/// @param {Struct.BBMOD_Vec3} [_pos] The camera position. If `undefined`,
-	/// then the value set by {@link bbmod_camera_set_position} is used.
-	///
-	/// @return {Struct.BBMOD_Shader} Returns `self`.
-	static set_cam_pos = function (_pos=undefined) {
-		gml_pragma("forceinline");
-		_pos ??= global.__bbmodCameraPosition;
-		shader_set_uniform_f(
-			shader_get_uniform(shader_current(), BBMOD_U_CAM_POS),
-			_pos.X, _pos.Y, _pos.Z);
-		return self;
-	};
-
-	/// @func set_exposure([_value])
-	///
-	/// @desc Sets the `bbmod_Exposure` uniform.
-	///
-	/// @param {Real} [_value] The camera exposure. If `undefined`,
-	/// then the value set by {@link bbmod_camera_set_exposure} is used.
-	///
-	/// @return {Struct.BBMOD_BaseShader} Returns `self`.
-	static set_exposure = function (_value=undefined) {
-		gml_pragma("forceinline");
-		shader_set_uniform_f(
-			shader_get_uniform(shader_current(), BBMOD_U_EXPOSURE),
-			_value ?? global.__bbmodCameraExposure);
-		return self;
-	};
-
-	/// @func set_instance_id([_id])
-	///
-	/// @desc Sets the `bbmod_InstanceID` uniform.
-	///
-	/// @param {Id.Instance} [_id] The instance ID. If `undefined`,
-	/// then the value set by {@link bbmod_set_instance_id} is used.
-	///
-	/// @return {Struct.BBMOD_BaseShader} Returns `self`.
-	static set_instance_id = function (_id=undefined) {
-		gml_pragma("forceinline");
-		_id ??= global.__bbmodInstanceID;
-		shader_set_uniform_f(
-			shader_get_uniform(shader_current(), BBMOD_U_INSTANCE_ID),
-			((_id & $000000FF) >> 0) / 255,
-			((_id & $0000FF00) >> 8) / 255,
-			((_id & $00FF0000) >> 16) / 255,
-			((_id & $FF000000) >> 24) / 255);
-		return self;
-	};
-
-	/// @func set_material_index(_index)
-	///
-	/// @desc Sets the `bbmod_MaterialIndex` uniform.
-	///
-	/// @param {Real} [_index] The index of the current material.
-	///
-	/// @return {Struct.BBMOD_BaseShader} Returns `self`.
-	static set_material_index = function (_index) {
-		gml_pragma("forceinline");
-		shader_set_uniform_f(
-			shader_get_uniform(shader_current(), BBMOD_U_MATERIAL_INDEX),
-			_index);
-		return self;
-	};
-
-	/// @func set_ibl([_ibl])
-	///
-	/// @desc Sets a fragment shader uniform `bbmod_IBLTexel` and samplers
-	/// `bbmod_IBL` and `bbmod_BRDF`. These are required for image based
-	/// lighting.
-	///
-	/// @param {Struct.BBMOD_ImageBasedLight} [_ibl] The image based light.
-	/// If `undefined`, then the value set by {@link bbmod_ibl_set} is used. If
-	/// the light is not enabled, then it is not passed.
-	///
-	/// @return {Struct.BBMOD_BaseShader} Returns `self`.
-	static set_ibl = function (_ibl=undefined) {
-		gml_pragma("forceinline");
-
-		var _texture = pointer_null;
-		var _texel;
-
-		_ibl ??= global.__bbmodImageBasedLight;
-
-		if (_ibl != undefined && _ibl.Enabled)
-		{
-			_texture = _ibl.Texture;
-			_texel = _ibl.Texel;
-		}
-
-		if (global.__bbmodReflectionProbeTexture != pointer_null)
-		{
-			_texture = global.__bbmodReflectionProbeTexture;
-			_texel = texture_get_texel_height(_texture);
-		}
-
-		var _shaderCurrent = shader_current();
-
-		if (_texture != pointer_null)
-		{
-<<<<<<< HEAD
-			var _uIBL = shader_get_sampler_index(_shaderCurrent, "bbmod_IBL");
-=======
-			var _texture = _ibl.Texture;
-			var _texel = _ibl.Texel;
-			var _uIBL = shader_get_sampler_index(_shaderCurrent, BBMOD_U_IBL);
->>>>>>> 82ad33d6
-
-			texture_set_stage(_uIBL, _texture);
-			gpu_set_tex_mip_enable_ext(_uIBL, mip_off)
-			gpu_set_tex_filter_ext(_uIBL, true);
-			gpu_set_tex_repeat_ext(_uIBL, false);
-			shader_set_uniform_f(
-				shader_get_uniform(_shaderCurrent, BBMOD_U_IBL_TEXEL),
-				_texel, _texel);
-			shader_set_uniform_f(
-				shader_get_uniform(_shaderCurrent, BBMOD_U_IBL_ENABLE),
-				1.0);
-		}
-		else
-		{
-			shader_set_uniform_f(
-				shader_get_uniform(_shaderCurrent, BBMOD_U_IBL_ENABLE),
-				0.0);
-		}
-
-		return self;
-	};
-
-	/// @func set_ambient_light([_up[, _down[, _dir]]])
-	///
-	/// @desc Sets the `bbmod_LightAmbientUp`, `bbmod_LightAmbientDown` uniforms.
-	///
-	/// @param {Struct.BBMOD_Color} [_up] Ambient light color on the upper
-	/// hemisphere. If `undefined`, then the value set by
-	/// {@link bbmod_light_ambient_set_up} is used.
-	/// @param {Struct.BBMOD_Color} [_down] Ambient light color on the lower
-	/// hemisphere. If `undefined`, then the value set by
-	/// {@link bbmod_light_ambient_set_down} is used.
-	/// @param {Struct.BBMOD_Vec3} [_dir] Direction to the ambient light's upper
-	/// hemisphere. If `undefined`, then the value set by
-	/// {@link bbmod_light_ambient_set_dir} is used.
-	///
-	/// @return {Struct.BBMOD_BaseShader} Returns `self`.
-	static set_ambient_light = function (_up=undefined, _down=undefined, _dir=undefined) {
-		gml_pragma("forceinline");
-		_up ??= global.__bbmodAmbientLightUp;
-		_down ??= global.__bbmodAmbientLightDown;
-		_dir ??= global.__bbmodAmbientLightDirUp;
-		var _shaderCurrent = shader_current();
-		shader_set_uniform_f(
-			shader_get_uniform(_shaderCurrent, BBMOD_U_LIGHT_AMBIENT_UP),
-			_up.Red / 255.0, _up.Green / 255.0, _up.Blue / 255.0, _up.Alpha);
-		shader_set_uniform_f(
-			shader_get_uniform(_shaderCurrent, BBMOD_U_LIGHT_AMBIENT_DOWN),
-			_down.Red / 255.0, _down.Green / 255.0, _down.Blue / 255.0, _down.Alpha);
-		shader_set_uniform_f(
-			shader_get_uniform(_shaderCurrent, BBMOD_U_LIGHT_AMBIENT_DIR_UP),
-			_dir.X, _dir.Y, _dir.Z);
-		return self;
-	};
-
-	/// @func set_directional_light([_light])
-	///
-	/// @desc Sets uniforms `bbmod_LightDirectionalDir` and
-	/// `bbmod_LightDirectionalColor`.
-	///
-	/// @param {Struct.BBMOD_DirectionalLight} [_light] The directional light.
-	/// If `undefined`, then the value set by {@link bbmod_light_directional_set}
-	/// is used. If the light is not enabled then it is not passed.
-	///
-	/// @return {Struct.BBMOD_BaseShader} Returns `self`.
-	///
-	/// @see BBMOD_DirectionalLight
-	static set_directional_light = function (_light=undefined) {
-		gml_pragma("forceinline");
-		_light ??= global.__bbmodDirectionalLight;
-		var _shaderCurrent = shader_current();
-		var _uLightDirectionalDir = shader_get_uniform(_shaderCurrent, BBMOD_U_LIGHT_DIRECTIONAL_DIR);
-		var _uLightDirectionalColor = shader_get_uniform(_shaderCurrent, BBMOD_U_LIGHT_DIRECTIONAL_COLOR);
-		if (_light != undefined	&& _light.Enabled)
-		{
-			var _direction = _light.Direction;
-			shader_set_uniform_f(_uLightDirectionalDir,
-				_direction.X, _direction.Y, _direction.Z);
-			var _color = _light.Color;
-			shader_set_uniform_f(_uLightDirectionalColor,
-				_color.Red / 255.0,
-				_color.Green / 255.0,
-				_color.Blue / 255.0,
-				_color.Alpha);
-		}
-		else
-		{
-			shader_set_uniform_f(_uLightDirectionalDir, 0.0, 0.0, -1.0);
-			shader_set_uniform_f(_uLightDirectionalColor, 0.0, 0.0, 0.0, 0.0);
-		}
-		return self;
-	};
-
-	/// @func set_point_lights([_lights])
-	///
-	/// @desc Sets uniforms `bbmod_LightPunctualDataA` and
-	/// `bbmod_LightPunctualDataB`.
-	///
-	/// @param {Array<Struct.BBMOD_PointLight>} [_lights] An array of point
-	/// lights. If `undefined`, then the lights defined using
-	/// {@link bbmod_light_point_add} are passed. Only enabled lights will be used!
-	///
-	/// @return {Struct.BBMOD_BaseShader} Returns `self`.
-	///
-	/// @deprecated Please use {@link set_punctual_lights} instead.
-	static set_point_lights = function (_lights=undefined) {
-		gml_pragma("forceinline");
-		set_punctual_lights(_lights);
-		return self;
-	};
-
-	/// @func set_punctual_lights([_lights])
-	///
-	/// @desc Sets uniforms `bbmod_LightPunctualDataA` and
-	/// `bbmod_LightPunctualDataB`.
-	///
-	/// @param {Array<Struct.BBMOD_PunctualLight>} [_lights] An array of punctual
-	/// lights. If `undefined`, then the lights defined using
-	/// {@link bbmod_light_punctual_add} are passed. Only enabled lights will be used!
-	///
-	/// @return {Struct.BBMOD_BaseShader} Returns `self`.
-	static set_punctual_lights = function (_lights=undefined) {
-		gml_pragma("forceinline");
-
-		_lights ??= global.__bbmodPunctualLights;
-
-		var _indexA = 0;
-		var _indexMaxA = BBMOD_MAX_PUNCTUAL_LIGHTS * 8;
-		var _dataA = array_create(_indexMaxA, 0.0);
-
-		var _indexB = 0;
-		var _indexMaxB = BBMOD_MAX_PUNCTUAL_LIGHTS * 6;
-		var _dataB = array_create(_indexMaxB, 0.0);
-
-		var i = 0;
-
-		repeat (array_length(_lights))
-		{
-			var _light = _lights[i++];
-
-			if (_light.Enabled)
-			{
-				_light.Position.ToArray(_dataA, _indexA);
-				_dataA[@ _indexA + 3] = _light.Range;
-				var _color = _light.Color;
-				_dataA[@ _indexA + 4] = _color.Red / 255.0;
-				_dataA[@ _indexA + 5] = _color.Green / 255.0;
-				_dataA[@ _indexA + 6] = _color.Blue / 255.0;
-				_dataA[@ _indexA + 7] = _color.Alpha;
-				_indexA += 8;
-
-				if (_light.is_instance(BBMOD_SpotLight)) // Ugh, but works!
-				{
-					_dataB[@ _indexB] = 1.0; // Is spot light
-					_dataB[@ _indexB + 1] = dcos(_light.AngleInner);
-					_dataB[@ _indexB + 2] = dcos(_light.AngleOuter);
-					_light.Direction.ToArray(_dataB, _indexB + 3);
-				}
-				_indexB += 6;
-
-				if (_indexA >= _indexMaxA)
-				{
-					break;
-				}
-			}
-		}
-
-		var _shaderCurrent = shader_current();
-
-		shader_set_uniform_f_array(
-			shader_get_uniform(_shaderCurrent, BBMOD_U_LIGHT_PUNCTUAL_DATA_A),
-			_dataA);
-		shader_set_uniform_f_array(
-			shader_get_uniform(_shaderCurrent, BBMOD_U_LIGHT_PUNCTUAL_DATA_B),
-			_dataB);
-
-		return self;
-	};
-
-	/// @func set_fog([_color[, _intensity[, _start[, _end]]]])
-	///
-	/// @desc Sets uniforms `bbmod_FogColor`, `bbmod_FogIntensity`,
-	/// `bbmod_FogStart` and `bbmod_FogRcpRange`.
-	///
-	/// @param {Struct.BBMOD_Color} [_color] The color of the fog. If `undefined`,
-	/// then the value set by {@link bbmod_fog_set_color} is used.
-	/// @param {Real} [_intensity] The fog intensity. If `undefined`, then the
-	/// value set by {@link bbmod_fog_set_intensity} is used.
-	/// @param {Real} [_start] The distance at which the fog starts. If
-	/// `undefined`, then the value set by {@link bbmod_fog_set_start} is used.
-	/// @param {Real} [_end] The distance at which the fog has maximum intensity.
-	/// If `undefined`, then the value set by {@link bbmod_fog_set_end} is used.
-	///
-	/// @return {Struct.BBMOD_BaseShader} Returns `self`.
-	static set_fog = function (_color=undefined, _intensity=undefined, _start=undefined, _end=undefined) {
-		gml_pragma("forceinline");
-		_color ??= global.__bbmodFogColor;
-		_intensity ??= global.__bbmodFogIntensity;
-		_start ??= global.__bbmodFogStart;
-		_end ??= global.__bbmodFogEnd;
-		var _rcpFogRange = 1.0 / (_end - _start);
-		var _shaderCurrent = shader_current();
-		shader_set_uniform_f(
-			shader_get_uniform(_shaderCurrent, BBMOD_U_FOG_COLOR),
-			_color.Red / 255.0,
-			_color.Green / 255.0,
-			_color.Blue / 255.0,
-			_color.Alpha);
-		shader_set_uniform_f(
-			shader_get_uniform(_shaderCurrent, BBMOD_U_FOG_INTENSITY),
-			_intensity);
-		shader_set_uniform_f(
-			shader_get_uniform(_shaderCurrent, BBMOD_U_FOG_START),
-			_start);
-		shader_set_uniform_f(
-			shader_get_uniform(_shaderCurrent, BBMOD_U_FOG_RCP_RANGE),
-			_rcpFogRange);
-		return self;
-	};
-
-	static on_set = function () {
-		gml_pragma("forceinline");
-		set_cam_pos();
-		set_exposure();
-		set_ibl();
-		set_ambient_light();
-		set_directional_light();
-		set_punctual_lights();
-		set_fog();
-		texture_set_stage(
-			shader_get_sampler_index(shader_current(), BBMOD_U_SSAO),
-			sprite_get_texture(BBMOD_SprWhite, 0));
-	};
-
-	/// @func set_material(_material)
-	///
-	/// @desc Sets shader uniforms using values from the material.
-	/// @param {Struct.BBMOD_BaseMaterial} _material The material to take the
-	/// values from.
-	///
-	/// @return {Struct.BBMOD_BaseShader} Returns `self`.
-	///
-	/// @see BBMOD_BaseMaterial
-	static set_material = function (_material) {
-		gml_pragma("forceinline");
-		var _shaderCurrent = shader_current();
-		shader_set_uniform_f(
-			shader_get_uniform(_shaderCurrent, BBMOD_U_BASE_OPACITY_MULTIPLIER),
-			_material.BaseOpacityMultiplier.Red / 255.0,
-			_material.BaseOpacityMultiplier.Green / 255.0,
-			_material.BaseOpacityMultiplier.Blue / 255.0,
-			_material.BaseOpacityMultiplier.Alpha);
-		set_alpha_test(_material.AlphaTest);
-		set_texture_offset(_material.TextureOffset);
-		set_texture_scale(_material.TextureScale);
-		shader_set_uniform_f(
-			shader_get_uniform(_shaderCurrent, BBMOD_U_SHADOWMAP_BIAS),
-			_material.ShadowmapBias);
-		return self;
-	};
-}
+/// @macro {Real} Maximum number of punctual lights in shaders. Equals to 8.
+#macro BBMOD_MAX_PUNCTUAL_LIGHTS 8
+
+/// @func BBMOD_BaseShader(_shader, _vertexFormat)
+///
+/// @extends BBMOD_Shader
+///
+/// @desc Base class for BBMOD shaders.
+///
+/// @param {Asset.GMShader} _shader The shader resource.
+/// @param {Struct.BBMOD_VertexFormat} _vertexFormat The vertex format required
+/// by the shader.
+///
+/// @see BBMOD_VertexFormat
+function BBMOD_BaseShader(_shader, _vertexFormat)
+	: BBMOD_Shader(_shader, _vertexFormat) constructor
+{
+	BBMOD_CLASS_GENERATED_BODY;
+
+	/// @var {Real} Maximum number of punctual lights in the shader.
+	/// @deprecated Please use {@link BBMOD_MAX_PUNCTUAL_LIGHTS} instead.
+	/// @readonly
+	MaxPunctualLights = BBMOD_MAX_PUNCTUAL_LIGHTS;
+
+	/// @func set_texture_offset(_offset)
+	///
+	/// @desc Sets the `bbmod_TextureOffset` uniform to the given offset.
+	///
+	/// @param {Struct.BBMOD_Vec2} _offset The texture offset.
+	///
+	/// @return {Struct.BBMOD_Shader} Returns `self`.
+	static set_texture_offset = function (_offset) {
+		gml_pragma("forceinline");
+		shader_set_uniform_f(
+			shader_get_uniform(shader_current(), BBMOD_U_TEXTURE_OFFSET),
+			_offset.X, _offset.Y);
+		return self;
+	};
+
+	/// @func set_texture_scale(_scale)
+	///
+	/// @desc Sets the `bbmod_TextureScale` uniform to the given scale.
+	///
+	/// @param {Struct.BBMOD_Vec2} _scale The texture scale.
+	///
+	/// @return {Struct.BBMOD_Shader} Returns `self`.
+	static set_texture_scale = function (_scale) {
+		gml_pragma("forceinline");
+		shader_set_uniform_f(
+			shader_get_uniform(shader_current(), BBMOD_U_TEXTURE_SCALE),
+			_scale.X, _scale.Y);
+		return self;
+	};
+
+	/// @func set_bones(_bones)
+	///
+	/// @desc Sets the `bbmod_Bones` uniform.
+	///
+	/// @param {Array<Real>} _bones The array of bone transforms.
+	///
+	/// @return {Struct.BBMOD_Shader} Returns `self`.
+	///
+	/// @see BBMOD_AnimationPlayer.get_transform
+	static set_bones = function (_bones) {
+		gml_pragma("forceinline");
+		shader_set_uniform_f_array(
+			shader_get_uniform(shader_current(), BBMOD_U_BONES),
+			_bones);
+		return self;
+	};
+
+	/// @func set_batch_data(_data)
+	///
+	/// @desc Sets the `bbmod_BatchData` uniform.
+	///
+	/// @param {Array<Real>} _data The dynamic batch data.
+	///
+	/// @return {Struct.BBMOD_Shader} Returns `self`.
+	static set_batch_data = function (_data) {
+		gml_pragma("forceinline");
+		shader_set_uniform_f_array(
+			shader_get_uniform(shader_current(), BBMOD_U_BATCH_DATA),
+			_data);
+		return self;
+	};
+
+	/// @func set_alpha_test(_value)
+	///
+	/// @desc Sets the `bbmod_AlphaTest` uniform.
+	///
+	/// @param {Real} _value The alpha test value.
+	///
+	/// @return {Struct.BBMOD_Shader} Returns `self`.
+	static set_alpha_test = function (_value) {
+		gml_pragma("forceinline");
+		shader_set_uniform_f(
+			shader_get_uniform(shader_current(), BBMOD_U_ALPHA_TEST),
+			_value);
+		return self;
+	};
+
+	/// @func set_cam_pos([_pos])
+	///
+	/// @desc Sets a fragment shader uniform `bbmod_CamPos` to the given position.
+	///
+	/// @param {Struct.BBMOD_Vec3} [_pos] The camera position. If `undefined`,
+	/// then the value set by {@link bbmod_camera_set_position} is used.
+	///
+	/// @return {Struct.BBMOD_Shader} Returns `self`.
+	static set_cam_pos = function (_pos=undefined) {
+		gml_pragma("forceinline");
+		_pos ??= global.__bbmodCameraPosition;
+		shader_set_uniform_f(
+			shader_get_uniform(shader_current(), BBMOD_U_CAM_POS),
+			_pos.X, _pos.Y, _pos.Z);
+		return self;
+	};
+
+	/// @func set_exposure([_value])
+	///
+	/// @desc Sets the `bbmod_Exposure` uniform.
+	///
+	/// @param {Real} [_value] The camera exposure. If `undefined`,
+	/// then the value set by {@link bbmod_camera_set_exposure} is used.
+	///
+	/// @return {Struct.BBMOD_BaseShader} Returns `self`.
+	static set_exposure = function (_value=undefined) {
+		gml_pragma("forceinline");
+		shader_set_uniform_f(
+			shader_get_uniform(shader_current(), BBMOD_U_EXPOSURE),
+			_value ?? global.__bbmodCameraExposure);
+		return self;
+	};
+
+	/// @func set_instance_id([_id])
+	///
+	/// @desc Sets the `bbmod_InstanceID` uniform.
+	///
+	/// @param {Id.Instance} [_id] The instance ID. If `undefined`,
+	/// then the value set by {@link bbmod_set_instance_id} is used.
+	///
+	/// @return {Struct.BBMOD_BaseShader} Returns `self`.
+	static set_instance_id = function (_id=undefined) {
+		gml_pragma("forceinline");
+		_id ??= global.__bbmodInstanceID;
+		shader_set_uniform_f(
+			shader_get_uniform(shader_current(), BBMOD_U_INSTANCE_ID),
+			((_id & $000000FF) >> 0) / 255,
+			((_id & $0000FF00) >> 8) / 255,
+			((_id & $00FF0000) >> 16) / 255,
+			((_id & $FF000000) >> 24) / 255);
+		return self;
+	};
+
+	/// @func set_material_index(_index)
+	///
+	/// @desc Sets the `bbmod_MaterialIndex` uniform.
+	///
+	/// @param {Real} [_index] The index of the current material.
+	///
+	/// @return {Struct.BBMOD_BaseShader} Returns `self`.
+	static set_material_index = function (_index) {
+		gml_pragma("forceinline");
+		shader_set_uniform_f(
+			shader_get_uniform(shader_current(), BBMOD_U_MATERIAL_INDEX),
+			_index);
+		return self;
+	};
+
+	/// @func set_ibl([_ibl])
+	///
+	/// @desc Sets a fragment shader uniform `bbmod_IBLTexel` and samplers
+	/// `bbmod_IBL` and `bbmod_BRDF`. These are required for image based
+	/// lighting.
+	///
+	/// @param {Struct.BBMOD_ImageBasedLight} [_ibl] The image based light.
+	/// If `undefined`, then the value set by {@link bbmod_ibl_set} is used. If
+	/// the light is not enabled, then it is not passed.
+	///
+	/// @return {Struct.BBMOD_BaseShader} Returns `self`.
+	static set_ibl = function (_ibl=undefined) {
+		gml_pragma("forceinline");
+
+		var _texture = pointer_null;
+		var _texel;
+
+		_ibl ??= global.__bbmodImageBasedLight;
+
+		if (_ibl != undefined && _ibl.Enabled)
+		{
+			_texture = _ibl.Texture;
+			_texel = _ibl.Texel;
+		}
+
+		if (global.__bbmodReflectionProbeTexture != pointer_null)
+		{
+			_texture = global.__bbmodReflectionProbeTexture;
+			_texel = texture_get_texel_height(_texture);
+		}
+
+		var _shaderCurrent = shader_current();
+
+		if (_texture != pointer_null)
+		{
+			var _uIBL = shader_get_sampler_index(_shaderCurrent, BBMOD_U_IBL);
+
+			texture_set_stage(_uIBL, _texture);
+			gpu_set_tex_mip_enable_ext(_uIBL, mip_off)
+			gpu_set_tex_filter_ext(_uIBL, true);
+			gpu_set_tex_repeat_ext(_uIBL, false);
+			shader_set_uniform_f(
+				shader_get_uniform(_shaderCurrent, BBMOD_U_IBL_TEXEL),
+				_texel, _texel);
+			shader_set_uniform_f(
+				shader_get_uniform(_shaderCurrent, BBMOD_U_IBL_ENABLE),
+				1.0);
+		}
+		else
+		{
+			shader_set_uniform_f(
+				shader_get_uniform(_shaderCurrent, BBMOD_U_IBL_ENABLE),
+				0.0);
+		}
+
+		return self;
+	};
+
+	/// @func set_ambient_light([_up[, _down[, _dir]]])
+	///
+	/// @desc Sets the `bbmod_LightAmbientUp`, `bbmod_LightAmbientDown` uniforms.
+	///
+	/// @param {Struct.BBMOD_Color} [_up] Ambient light color on the upper
+	/// hemisphere. If `undefined`, then the value set by
+	/// {@link bbmod_light_ambient_set_up} is used.
+	/// @param {Struct.BBMOD_Color} [_down] Ambient light color on the lower
+	/// hemisphere. If `undefined`, then the value set by
+	/// {@link bbmod_light_ambient_set_down} is used.
+	/// @param {Struct.BBMOD_Vec3} [_dir] Direction to the ambient light's upper
+	/// hemisphere. If `undefined`, then the value set by
+	/// {@link bbmod_light_ambient_set_dir} is used.
+	///
+	/// @return {Struct.BBMOD_BaseShader} Returns `self`.
+	static set_ambient_light = function (_up=undefined, _down=undefined, _dir=undefined) {
+		gml_pragma("forceinline");
+		_up ??= global.__bbmodAmbientLightUp;
+		_down ??= global.__bbmodAmbientLightDown;
+		_dir ??= global.__bbmodAmbientLightDirUp;
+		var _shaderCurrent = shader_current();
+		shader_set_uniform_f(
+			shader_get_uniform(_shaderCurrent, BBMOD_U_LIGHT_AMBIENT_UP),
+			_up.Red / 255.0, _up.Green / 255.0, _up.Blue / 255.0, _up.Alpha);
+		shader_set_uniform_f(
+			shader_get_uniform(_shaderCurrent, BBMOD_U_LIGHT_AMBIENT_DOWN),
+			_down.Red / 255.0, _down.Green / 255.0, _down.Blue / 255.0, _down.Alpha);
+		shader_set_uniform_f(
+			shader_get_uniform(_shaderCurrent, BBMOD_U_LIGHT_AMBIENT_DIR_UP),
+			_dir.X, _dir.Y, _dir.Z);
+		return self;
+	};
+
+	/// @func set_directional_light([_light])
+	///
+	/// @desc Sets uniforms `bbmod_LightDirectionalDir` and
+	/// `bbmod_LightDirectionalColor`.
+	///
+	/// @param {Struct.BBMOD_DirectionalLight} [_light] The directional light.
+	/// If `undefined`, then the value set by {@link bbmod_light_directional_set}
+	/// is used. If the light is not enabled then it is not passed.
+	///
+	/// @return {Struct.BBMOD_BaseShader} Returns `self`.
+	///
+	/// @see BBMOD_DirectionalLight
+	static set_directional_light = function (_light=undefined) {
+		gml_pragma("forceinline");
+		_light ??= global.__bbmodDirectionalLight;
+		var _shaderCurrent = shader_current();
+		var _uLightDirectionalDir = shader_get_uniform(_shaderCurrent, BBMOD_U_LIGHT_DIRECTIONAL_DIR);
+		var _uLightDirectionalColor = shader_get_uniform(_shaderCurrent, BBMOD_U_LIGHT_DIRECTIONAL_COLOR);
+		if (_light != undefined	&& _light.Enabled)
+		{
+			var _direction = _light.Direction;
+			shader_set_uniform_f(_uLightDirectionalDir,
+				_direction.X, _direction.Y, _direction.Z);
+			var _color = _light.Color;
+			shader_set_uniform_f(_uLightDirectionalColor,
+				_color.Red / 255.0,
+				_color.Green / 255.0,
+				_color.Blue / 255.0,
+				_color.Alpha);
+		}
+		else
+		{
+			shader_set_uniform_f(_uLightDirectionalDir, 0.0, 0.0, -1.0);
+			shader_set_uniform_f(_uLightDirectionalColor, 0.0, 0.0, 0.0, 0.0);
+		}
+		return self;
+	};
+
+	/// @func set_point_lights([_lights])
+	///
+	/// @desc Sets uniforms `bbmod_LightPunctualDataA` and
+	/// `bbmod_LightPunctualDataB`.
+	///
+	/// @param {Array<Struct.BBMOD_PointLight>} [_lights] An array of point
+	/// lights. If `undefined`, then the lights defined using
+	/// {@link bbmod_light_point_add} are passed. Only enabled lights will be used!
+	///
+	/// @return {Struct.BBMOD_BaseShader} Returns `self`.
+	///
+	/// @deprecated Please use {@link set_punctual_lights} instead.
+	static set_point_lights = function (_lights=undefined) {
+		gml_pragma("forceinline");
+		set_punctual_lights(_lights);
+		return self;
+	};
+
+	/// @func set_punctual_lights([_lights])
+	///
+	/// @desc Sets uniforms `bbmod_LightPunctualDataA` and
+	/// `bbmod_LightPunctualDataB`.
+	///
+	/// @param {Array<Struct.BBMOD_PunctualLight>} [_lights] An array of punctual
+	/// lights. If `undefined`, then the lights defined using
+	/// {@link bbmod_light_punctual_add} are passed. Only enabled lights will be used!
+	///
+	/// @return {Struct.BBMOD_BaseShader} Returns `self`.
+	static set_punctual_lights = function (_lights=undefined) {
+		gml_pragma("forceinline");
+
+		_lights ??= global.__bbmodPunctualLights;
+
+		var _indexA = 0;
+		var _indexMaxA = BBMOD_MAX_PUNCTUAL_LIGHTS * 8;
+		var _dataA = array_create(_indexMaxA, 0.0);
+
+		var _indexB = 0;
+		var _indexMaxB = BBMOD_MAX_PUNCTUAL_LIGHTS * 6;
+		var _dataB = array_create(_indexMaxB, 0.0);
+
+		var i = 0;
+
+		repeat (array_length(_lights))
+		{
+			var _light = _lights[i++];
+
+			if (_light.Enabled)
+			{
+				_light.Position.ToArray(_dataA, _indexA);
+				_dataA[@ _indexA + 3] = _light.Range;
+				var _color = _light.Color;
+				_dataA[@ _indexA + 4] = _color.Red / 255.0;
+				_dataA[@ _indexA + 5] = _color.Green / 255.0;
+				_dataA[@ _indexA + 6] = _color.Blue / 255.0;
+				_dataA[@ _indexA + 7] = _color.Alpha;
+				_indexA += 8;
+
+				if (_light.is_instance(BBMOD_SpotLight)) // Ugh, but works!
+				{
+					_dataB[@ _indexB] = 1.0; // Is spot light
+					_dataB[@ _indexB + 1] = dcos(_light.AngleInner);
+					_dataB[@ _indexB + 2] = dcos(_light.AngleOuter);
+					_light.Direction.ToArray(_dataB, _indexB + 3);
+				}
+				_indexB += 6;
+
+				if (_indexA >= _indexMaxA)
+				{
+					break;
+				}
+			}
+		}
+
+		var _shaderCurrent = shader_current();
+
+		shader_set_uniform_f_array(
+			shader_get_uniform(_shaderCurrent, BBMOD_U_LIGHT_PUNCTUAL_DATA_A),
+			_dataA);
+		shader_set_uniform_f_array(
+			shader_get_uniform(_shaderCurrent, BBMOD_U_LIGHT_PUNCTUAL_DATA_B),
+			_dataB);
+
+		return self;
+	};
+
+	/// @func set_fog([_color[, _intensity[, _start[, _end]]]])
+	///
+	/// @desc Sets uniforms `bbmod_FogColor`, `bbmod_FogIntensity`,
+	/// `bbmod_FogStart` and `bbmod_FogRcpRange`.
+	///
+	/// @param {Struct.BBMOD_Color} [_color] The color of the fog. If `undefined`,
+	/// then the value set by {@link bbmod_fog_set_color} is used.
+	/// @param {Real} [_intensity] The fog intensity. If `undefined`, then the
+	/// value set by {@link bbmod_fog_set_intensity} is used.
+	/// @param {Real} [_start] The distance at which the fog starts. If
+	/// `undefined`, then the value set by {@link bbmod_fog_set_start} is used.
+	/// @param {Real} [_end] The distance at which the fog has maximum intensity.
+	/// If `undefined`, then the value set by {@link bbmod_fog_set_end} is used.
+	///
+	/// @return {Struct.BBMOD_BaseShader} Returns `self`.
+	static set_fog = function (_color=undefined, _intensity=undefined, _start=undefined, _end=undefined) {
+		gml_pragma("forceinline");
+		_color ??= global.__bbmodFogColor;
+		_intensity ??= global.__bbmodFogIntensity;
+		_start ??= global.__bbmodFogStart;
+		_end ??= global.__bbmodFogEnd;
+		var _rcpFogRange = 1.0 / (_end - _start);
+		var _shaderCurrent = shader_current();
+		shader_set_uniform_f(
+			shader_get_uniform(_shaderCurrent, BBMOD_U_FOG_COLOR),
+			_color.Red / 255.0,
+			_color.Green / 255.0,
+			_color.Blue / 255.0,
+			_color.Alpha);
+		shader_set_uniform_f(
+			shader_get_uniform(_shaderCurrent, BBMOD_U_FOG_INTENSITY),
+			_intensity);
+		shader_set_uniform_f(
+			shader_get_uniform(_shaderCurrent, BBMOD_U_FOG_START),
+			_start);
+		shader_set_uniform_f(
+			shader_get_uniform(_shaderCurrent, BBMOD_U_FOG_RCP_RANGE),
+			_rcpFogRange);
+		return self;
+	};
+
+	static on_set = function () {
+		gml_pragma("forceinline");
+		set_cam_pos();
+		set_exposure();
+		set_ibl();
+		set_ambient_light();
+		set_directional_light();
+		set_punctual_lights();
+		set_fog();
+		texture_set_stage(
+			shader_get_sampler_index(shader_current(), BBMOD_U_SSAO),
+			sprite_get_texture(BBMOD_SprWhite, 0));
+	};
+
+	/// @func set_material(_material)
+	///
+	/// @desc Sets shader uniforms using values from the material.
+	/// @param {Struct.BBMOD_BaseMaterial} _material The material to take the
+	/// values from.
+	///
+	/// @return {Struct.BBMOD_BaseShader} Returns `self`.
+	///
+	/// @see BBMOD_BaseMaterial
+	static set_material = function (_material) {
+		gml_pragma("forceinline");
+		var _shaderCurrent = shader_current();
+		shader_set_uniform_f(
+			shader_get_uniform(_shaderCurrent, BBMOD_U_BASE_OPACITY_MULTIPLIER),
+			_material.BaseOpacityMultiplier.Red / 255.0,
+			_material.BaseOpacityMultiplier.Green / 255.0,
+			_material.BaseOpacityMultiplier.Blue / 255.0,
+			_material.BaseOpacityMultiplier.Alpha);
+		set_alpha_test(_material.AlphaTest);
+		set_texture_offset(_material.TextureOffset);
+		set_texture_scale(_material.TextureScale);
+		shader_set_uniform_f(
+			shader_get_uniform(_shaderCurrent, BBMOD_U_SHADOWMAP_BIAS),
+			_material.ShadowmapBias);
+		return self;
+	};
+}