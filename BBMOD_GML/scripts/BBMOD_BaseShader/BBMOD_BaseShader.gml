/// @func BBMOD_BaseShader(_shader, _vertexFormat)
/// @extends BBMOD_Shader
/// @desc Base class for BBMOD shaders.
/// @param {Resource.GMShader} _shader The shader resource.
/// @param {Struct.BBMOD_VertexFormat} _vertexFormat The vertex format required by the shader.
/// @see BBMOD_VertexFormat
function BBMOD_BaseShader(_shader, _vertexFormat)
	: BBMOD_Shader(_shader, _vertexFormat) constructor
{
	UTextureOffset = get_uniform("bbmod_TextureOffset");

	UTextureScale = get_uniform("bbmod_TextureScale");

	UBones = get_uniform("bbmod_Bones");

	UBatchData = get_uniform("bbmod_BatchData");

	UAlphaTest = get_uniform("bbmod_AlphaTest");

	UCamPos = get_uniform("bbmod_CamPos");

	UZFar = get_uniform("bbmod_ZFar");

	UExposure = get_uniform("bbmod_Exposure");

	/// @func set_texture_offset(_offset)
	/// @desc Sets the `bbmod_TextureOffset` uniform to the given offset.
	/// @param {Struct.BBMOD_Vec2} _offset The texture offset.
	/// @return {Struct.BBMOD_Shader} Returns `self`.
	static set_texture_offset = function (_offset) {
		gml_pragma("forceinline");
		return set_uniform_f2(UTextureOffset, _offset.X, _offset.Y);
	};

	/// @func set_texture_scale(_scale)
	/// @desc Sets the `bbmod_TextureScale` uniform to the given scale.
	/// @param {Struct.BBMOD_Vec2} _scale The texture scale.
	/// @return {Struct.BBMOD_Shader} Returns `self`.
	static set_texture_scale = function (_scale) {
		gml_pragma("forceinline");
		return set_uniform_f2(UTextureScale, _scale.X, _scale.Y);
	};

	/// @func set_bones(_bones)
	/// @desc Sets the `bbmod_Bones` uniform.
	/// @param {Array.Real} _bones The array of bone transforms.
	/// @return {Struct.BBMOD_Shader} Returns `self`.
	/// @see BBMOD_AnimationPlayer.get_transform
	static set_bones = function (_bones) {
		gml_pragma("forceinline");
		return set_uniform_f_array(UBones, _bones);
	};

	/// @func set_batch_data(_data)
	/// @desc Sets the `bbmod_BatchData` uniform.
	/// @param {Array.Real} _data The dynamic batch data.
	/// @return {Struct.BBMOD_Shader} Returns `self`.
	static set_batch_data = function (_data) {
		gml_pragma("forceinline");
		return set_uniform_f_array(UBatchData, _data);
	};

	/// @func set_alpha_test(_value)
	/// @desc Sets the `bbmod_AlphaTest` uniform.
	/// @param {Real} _value The alpha test value.
	/// @return {Struct.BBMOD_Shader} Returns `self`.
	static set_alpha_test = function (_value) {
		gml_pragma("forceinline");
		return set_uniform_f(UAlphaTest, _value);
	};

	/// @func set_cam_pos([_pos])
	/// @desc Sets a fragment shader uniform `bbmod_CamPos` to the given position.
	/// @param {Struct.BBMOD_Vec3} [_pos] The camera position. If `undefined`,
	/// then the value set by {@link bbmod_camera_set_position} is used.
	/// @return {Struct.BBMOD_Shader} Returns `self`.
	static set_cam_pos = function (_pos=undefined) {
		gml_pragma("forceinline");
		_pos ??= global.__bbmodCameraPosition;
		return set_uniform_f3(UCamPos, _pos.X, _pos.Y, _pos.Z);
	};

	/// @func set_zfar([_value])
	/// @desc Sets a fragment shader uniform `bbmod_ClipFar` to the given value.
	/// @param {Struct.BBMOD_Vec3} [_value] The distance to the far clipping
	/// plane. If `undefined`, then the value set by {@link bbmod_camera_set_zfar}
	/// is used.
	/// @return {Struct.BBMOD_Shader} Returns `self`.
	/// @obsolete This has been replaced with global shader uniforms.
	static set_zfar = function (_value=undefined) {
		gml_pragma("forceinline");
		_value ??= global.__bbmodZFar;
		return set_uniform_f(UZFar, _value);
	};

	/// @func set_exposure([_value])
	/// @desc Sets the `bbmod_Exposure` uniform.
	/// @param {Real} [_value] The camera exposure. If `undefined`,
	/// then the value set by {@link bbmod_camera_set_exposure} is used.
	/// @return {Struct.BBMOD_PBRShader} Returns `self`.
	static set_exposure = function (_value=undefined) {
		gml_pragma("forceinline");
		_value ??= global.__bbmodCameraExposure;
		return set_uniform_f(UExposure, _value);
	};

	static on_set = function () {
		gml_pragma("forceinline");
		set_cam_pos();
		set_exposure();
	};

<<<<<<< HEAD
=======
	/// @func set_material(_material)
	/// @desc Sets shader uniforms using values from the material.
	/// @param {Struct.BBMOD_BaseMaterial} _material The material to take the values from.
	/// @return {Struct.BBMOD_BaseShader} Returns `self`.
	/// @see BBMOD_BaseMaterial
>>>>>>> 9dbb9c02
	static set_material = function (_material) {
		gml_pragma("forceinline");
		set_alpha_test(_material.AlphaTest);
		set_texture_offset(_material.TextureOffset);
		set_texture_scale(_material.TextureScale);
		return self;
	};
}

////////////////////////////////////////////////////////////////////////////////
//
// Camera
//

/// @var {Struct.BBMOD_Vec3}
/// @private
global.__bbmodCameraPosition = new BBMOD_Vec3();

/// @var {Real} Distance to the far clipping plane.
/// @private
global.__bbmodZFar = 1.0;

/// @var {Real}
/// @private
global.__bbmodCameraExposure = 1.0;

/// @func bbmod_camera_get_position()
/// @desc Retrieves the position of the camera that is passed to shaders.
/// @return {Struct.BBMOD_Vec3} The camera position.
/// @see bbmod_camera_set_position
function bbmod_camera_get_position()
{
	gml_pragma("forceinline");
	return global.__bbmodCameraPosition;
}

/// @func bbmod_camera_set_position(_position)
/// @desc Defines position of the camera passed to shaders.
/// @param {Struct.BBMOD_Vec3} _position The new camera position.
/// @see bbmod_camera_get_position
function bbmod_camera_set_position(_position)
{
	gml_pragma("forceinline");
	global.__bbmodCameraPosition = _position;
}

/// @func bbmod_camera_get_zfar()
/// @desc Retrieves distance to the far clipping plane passed to shaders.
/// @return {Real} The distance to the far clipping plane.
/// @see bbmod_camera_set_zfar
function bbmod_camera_get_zfar()
{
	gml_pragma("forceinline");
	return global.__bbmodZFar;
}

/// @func bbmod_camera_set_zfar(_value)
/// @desc Defines distance to the far clipping plane passed to shaders.
/// @param {Real} _value The new distance to the far clipping plane.
/// @see bbmod_camera_get_zfar
function bbmod_camera_set_zfar(_value)
{
	gml_pragma("forceinline");
	global.__bbmodZFar = _value;
}

/// @func bbmod_camera_get_exposure()
/// @desc Retrieves camera exposure value passed to shaders.
/// @return {Real} The camera exposure value.
/// @see bbmod_camera_set_exposure
function bbmod_camera_get_exposure()
{
	gml_pragma("forceinline");
	return global.__bbmodCameraExposure;
}

/// @func bbmod_camera_set_exposure(_exposure)
/// @desc Defines camera exposure value passed to shaders.
/// @param {Real} _exposure The new camera exposure value.
/// @see bbmod_camera_get_exposure
function bbmod_camera_set_exposure(_exposure)
{
	gml_pragma("forceinline");
	global.__bbmodCameraExposure = _exposure;
}<|MERGE_RESOLUTION|>--- conflicted
+++ resolved
@@ -1,205 +1,202 @@
-/// @func BBMOD_BaseShader(_shader, _vertexFormat)
-/// @extends BBMOD_Shader
-/// @desc Base class for BBMOD shaders.
-/// @param {Resource.GMShader} _shader The shader resource.
-/// @param {Struct.BBMOD_VertexFormat} _vertexFormat The vertex format required by the shader.
-/// @see BBMOD_VertexFormat
-function BBMOD_BaseShader(_shader, _vertexFormat)
-	: BBMOD_Shader(_shader, _vertexFormat) constructor
-{
-	UTextureOffset = get_uniform("bbmod_TextureOffset");
-
-	UTextureScale = get_uniform("bbmod_TextureScale");
-
-	UBones = get_uniform("bbmod_Bones");
-
-	UBatchData = get_uniform("bbmod_BatchData");
-
-	UAlphaTest = get_uniform("bbmod_AlphaTest");
-
-	UCamPos = get_uniform("bbmod_CamPos");
-
-	UZFar = get_uniform("bbmod_ZFar");
-
-	UExposure = get_uniform("bbmod_Exposure");
-
-	/// @func set_texture_offset(_offset)
-	/// @desc Sets the `bbmod_TextureOffset` uniform to the given offset.
-	/// @param {Struct.BBMOD_Vec2} _offset The texture offset.
-	/// @return {Struct.BBMOD_Shader} Returns `self`.
-	static set_texture_offset = function (_offset) {
-		gml_pragma("forceinline");
-		return set_uniform_f2(UTextureOffset, _offset.X, _offset.Y);
-	};
-
-	/// @func set_texture_scale(_scale)
-	/// @desc Sets the `bbmod_TextureScale` uniform to the given scale.
-	/// @param {Struct.BBMOD_Vec2} _scale The texture scale.
-	/// @return {Struct.BBMOD_Shader} Returns `self`.
-	static set_texture_scale = function (_scale) {
-		gml_pragma("forceinline");
-		return set_uniform_f2(UTextureScale, _scale.X, _scale.Y);
-	};
-
-	/// @func set_bones(_bones)
-	/// @desc Sets the `bbmod_Bones` uniform.
-	/// @param {Array.Real} _bones The array of bone transforms.
-	/// @return {Struct.BBMOD_Shader} Returns `self`.
-	/// @see BBMOD_AnimationPlayer.get_transform
-	static set_bones = function (_bones) {
-		gml_pragma("forceinline");
-		return set_uniform_f_array(UBones, _bones);
-	};
-
-	/// @func set_batch_data(_data)
-	/// @desc Sets the `bbmod_BatchData` uniform.
-	/// @param {Array.Real} _data The dynamic batch data.
-	/// @return {Struct.BBMOD_Shader} Returns `self`.
-	static set_batch_data = function (_data) {
-		gml_pragma("forceinline");
-		return set_uniform_f_array(UBatchData, _data);
-	};
-
-	/// @func set_alpha_test(_value)
-	/// @desc Sets the `bbmod_AlphaTest` uniform.
-	/// @param {Real} _value The alpha test value.
-	/// @return {Struct.BBMOD_Shader} Returns `self`.
-	static set_alpha_test = function (_value) {
-		gml_pragma("forceinline");
-		return set_uniform_f(UAlphaTest, _value);
-	};
-
-	/// @func set_cam_pos([_pos])
-	/// @desc Sets a fragment shader uniform `bbmod_CamPos` to the given position.
-	/// @param {Struct.BBMOD_Vec3} [_pos] The camera position. If `undefined`,
-	/// then the value set by {@link bbmod_camera_set_position} is used.
-	/// @return {Struct.BBMOD_Shader} Returns `self`.
-	static set_cam_pos = function (_pos=undefined) {
-		gml_pragma("forceinline");
-		_pos ??= global.__bbmodCameraPosition;
-		return set_uniform_f3(UCamPos, _pos.X, _pos.Y, _pos.Z);
-	};
-
-	/// @func set_zfar([_value])
-	/// @desc Sets a fragment shader uniform `bbmod_ClipFar` to the given value.
-	/// @param {Struct.BBMOD_Vec3} [_value] The distance to the far clipping
-	/// plane. If `undefined`, then the value set by {@link bbmod_camera_set_zfar}
-	/// is used.
-	/// @return {Struct.BBMOD_Shader} Returns `self`.
-	/// @obsolete This has been replaced with global shader uniforms.
-	static set_zfar = function (_value=undefined) {
-		gml_pragma("forceinline");
-		_value ??= global.__bbmodZFar;
-		return set_uniform_f(UZFar, _value);
-	};
-
-	/// @func set_exposure([_value])
-	/// @desc Sets the `bbmod_Exposure` uniform.
-	/// @param {Real} [_value] The camera exposure. If `undefined`,
-	/// then the value set by {@link bbmod_camera_set_exposure} is used.
-	/// @return {Struct.BBMOD_PBRShader} Returns `self`.
-	static set_exposure = function (_value=undefined) {
-		gml_pragma("forceinline");
-		_value ??= global.__bbmodCameraExposure;
-		return set_uniform_f(UExposure, _value);
-	};
-
-	static on_set = function () {
-		gml_pragma("forceinline");
-		set_cam_pos();
-		set_exposure();
-	};
-
-<<<<<<< HEAD
-=======
-	/// @func set_material(_material)
-	/// @desc Sets shader uniforms using values from the material.
-	/// @param {Struct.BBMOD_BaseMaterial} _material The material to take the values from.
-	/// @return {Struct.BBMOD_BaseShader} Returns `self`.
-	/// @see BBMOD_BaseMaterial
->>>>>>> 9dbb9c02
-	static set_material = function (_material) {
-		gml_pragma("forceinline");
-		set_alpha_test(_material.AlphaTest);
-		set_texture_offset(_material.TextureOffset);
-		set_texture_scale(_material.TextureScale);
-		return self;
-	};
-}
-
-////////////////////////////////////////////////////////////////////////////////
-//
-// Camera
-//
-
-/// @var {Struct.BBMOD_Vec3}
-/// @private
-global.__bbmodCameraPosition = new BBMOD_Vec3();
-
-/// @var {Real} Distance to the far clipping plane.
-/// @private
-global.__bbmodZFar = 1.0;
-
-/// @var {Real}
-/// @private
-global.__bbmodCameraExposure = 1.0;
-
-/// @func bbmod_camera_get_position()
-/// @desc Retrieves the position of the camera that is passed to shaders.
-/// @return {Struct.BBMOD_Vec3} The camera position.
-/// @see bbmod_camera_set_position
-function bbmod_camera_get_position()
-{
-	gml_pragma("forceinline");
-	return global.__bbmodCameraPosition;
-}
-
-/// @func bbmod_camera_set_position(_position)
-/// @desc Defines position of the camera passed to shaders.
-/// @param {Struct.BBMOD_Vec3} _position The new camera position.
-/// @see bbmod_camera_get_position
-function bbmod_camera_set_position(_position)
-{
-	gml_pragma("forceinline");
-	global.__bbmodCameraPosition = _position;
-}
-
-/// @func bbmod_camera_get_zfar()
-/// @desc Retrieves distance to the far clipping plane passed to shaders.
-/// @return {Real} The distance to the far clipping plane.
-/// @see bbmod_camera_set_zfar
-function bbmod_camera_get_zfar()
-{
-	gml_pragma("forceinline");
-	return global.__bbmodZFar;
-}
-
-/// @func bbmod_camera_set_zfar(_value)
-/// @desc Defines distance to the far clipping plane passed to shaders.
-/// @param {Real} _value The new distance to the far clipping plane.
-/// @see bbmod_camera_get_zfar
-function bbmod_camera_set_zfar(_value)
-{
-	gml_pragma("forceinline");
-	global.__bbmodZFar = _value;
-}
-
-/// @func bbmod_camera_get_exposure()
-/// @desc Retrieves camera exposure value passed to shaders.
-/// @return {Real} The camera exposure value.
-/// @see bbmod_camera_set_exposure
-function bbmod_camera_get_exposure()
-{
-	gml_pragma("forceinline");
-	return global.__bbmodCameraExposure;
-}
-
-/// @func bbmod_camera_set_exposure(_exposure)
-/// @desc Defines camera exposure value passed to shaders.
-/// @param {Real} _exposure The new camera exposure value.
-/// @see bbmod_camera_get_exposure
-function bbmod_camera_set_exposure(_exposure)
-{
-	gml_pragma("forceinline");
-	global.__bbmodCameraExposure = _exposure;
+/// @func BBMOD_BaseShader(_shader, _vertexFormat)
+/// @extends BBMOD_Shader
+/// @desc Base class for BBMOD shaders.
+/// @param {Resource.GMShader} _shader The shader resource.
+/// @param {Struct.BBMOD_VertexFormat} _vertexFormat The vertex format required by the shader.
+/// @see BBMOD_VertexFormat
+function BBMOD_BaseShader(_shader, _vertexFormat)
+	: BBMOD_Shader(_shader, _vertexFormat) constructor
+{
+	UTextureOffset = get_uniform("bbmod_TextureOffset");
+
+	UTextureScale = get_uniform("bbmod_TextureScale");
+
+	UBones = get_uniform("bbmod_Bones");
+
+	UBatchData = get_uniform("bbmod_BatchData");
+
+	UAlphaTest = get_uniform("bbmod_AlphaTest");
+
+	UCamPos = get_uniform("bbmod_CamPos");
+
+	UZFar = get_uniform("bbmod_ZFar");
+
+	UExposure = get_uniform("bbmod_Exposure");
+
+	/// @func set_texture_offset(_offset)
+	/// @desc Sets the `bbmod_TextureOffset` uniform to the given offset.
+	/// @param {Struct.BBMOD_Vec2} _offset The texture offset.
+	/// @return {Struct.BBMOD_Shader} Returns `self`.
+	static set_texture_offset = function (_offset) {
+		gml_pragma("forceinline");
+		return set_uniform_f2(UTextureOffset, _offset.X, _offset.Y);
+	};
+
+	/// @func set_texture_scale(_scale)
+	/// @desc Sets the `bbmod_TextureScale` uniform to the given scale.
+	/// @param {Struct.BBMOD_Vec2} _scale The texture scale.
+	/// @return {Struct.BBMOD_Shader} Returns `self`.
+	static set_texture_scale = function (_scale) {
+		gml_pragma("forceinline");
+		return set_uniform_f2(UTextureScale, _scale.X, _scale.Y);
+	};
+
+	/// @func set_bones(_bones)
+	/// @desc Sets the `bbmod_Bones` uniform.
+	/// @param {Array.Real} _bones The array of bone transforms.
+	/// @return {Struct.BBMOD_Shader} Returns `self`.
+	/// @see BBMOD_AnimationPlayer.get_transform
+	static set_bones = function (_bones) {
+		gml_pragma("forceinline");
+		return set_uniform_f_array(UBones, _bones);
+	};
+
+	/// @func set_batch_data(_data)
+	/// @desc Sets the `bbmod_BatchData` uniform.
+	/// @param {Array.Real} _data The dynamic batch data.
+	/// @return {Struct.BBMOD_Shader} Returns `self`.
+	static set_batch_data = function (_data) {
+		gml_pragma("forceinline");
+		return set_uniform_f_array(UBatchData, _data);
+	};
+
+	/// @func set_alpha_test(_value)
+	/// @desc Sets the `bbmod_AlphaTest` uniform.
+	/// @param {Real} _value The alpha test value.
+	/// @return {Struct.BBMOD_Shader} Returns `self`.
+	static set_alpha_test = function (_value) {
+		gml_pragma("forceinline");
+		return set_uniform_f(UAlphaTest, _value);
+	};
+
+	/// @func set_cam_pos([_pos])
+	/// @desc Sets a fragment shader uniform `bbmod_CamPos` to the given position.
+	/// @param {Struct.BBMOD_Vec3} [_pos] The camera position. If `undefined`,
+	/// then the value set by {@link bbmod_camera_set_position} is used.
+	/// @return {Struct.BBMOD_Shader} Returns `self`.
+	static set_cam_pos = function (_pos=undefined) {
+		gml_pragma("forceinline");
+		_pos ??= global.__bbmodCameraPosition;
+		return set_uniform_f3(UCamPos, _pos.X, _pos.Y, _pos.Z);
+	};
+
+	/// @func set_zfar([_value])
+	/// @desc Sets a fragment shader uniform `bbmod_ClipFar` to the given value.
+	/// @param {Struct.BBMOD_Vec3} [_value] The distance to the far clipping
+	/// plane. If `undefined`, then the value set by {@link bbmod_camera_set_zfar}
+	/// is used.
+	/// @return {Struct.BBMOD_Shader} Returns `self`.
+	/// @obsolete This has been replaced with global shader uniforms.
+	static set_zfar = function (_value=undefined) {
+		gml_pragma("forceinline");
+		_value ??= global.__bbmodZFar;
+		return set_uniform_f(UZFar, _value);
+	};
+
+	/// @func set_exposure([_value])
+	/// @desc Sets the `bbmod_Exposure` uniform.
+	/// @param {Real} [_value] The camera exposure. If `undefined`,
+	/// then the value set by {@link bbmod_camera_set_exposure} is used.
+	/// @return {Struct.BBMOD_PBRShader} Returns `self`.
+	static set_exposure = function (_value=undefined) {
+		gml_pragma("forceinline");
+		_value ??= global.__bbmodCameraExposure;
+		return set_uniform_f(UExposure, _value);
+	};
+
+	static on_set = function () {
+		gml_pragma("forceinline");
+		set_cam_pos();
+		set_exposure();
+	};
+
+	/// @func set_material(_material)
+	/// @desc Sets shader uniforms using values from the material.
+	/// @param {Struct.BBMOD_BaseMaterial} _material The material to take the values from.
+	/// @return {Struct.BBMOD_BaseShader} Returns `self`.
+	/// @see BBMOD_BaseMaterial
+	static set_material = function (_material) {
+		gml_pragma("forceinline");
+		set_alpha_test(_material.AlphaTest);
+		set_texture_offset(_material.TextureOffset);
+		set_texture_scale(_material.TextureScale);
+		return self;
+	};
+}
+
+////////////////////////////////////////////////////////////////////////////////
+//
+// Camera
+//
+
+/// @var {Struct.BBMOD_Vec3}
+/// @private
+global.__bbmodCameraPosition = new BBMOD_Vec3();
+
+/// @var {Real} Distance to the far clipping plane.
+/// @private
+global.__bbmodZFar = 1.0;
+
+/// @var {Real}
+/// @private
+global.__bbmodCameraExposure = 1.0;
+
+/// @func bbmod_camera_get_position()
+/// @desc Retrieves the position of the camera that is passed to shaders.
+/// @return {Struct.BBMOD_Vec3} The camera position.
+/// @see bbmod_camera_set_position
+function bbmod_camera_get_position()
+{
+	gml_pragma("forceinline");
+	return global.__bbmodCameraPosition;
+}
+
+/// @func bbmod_camera_set_position(_position)
+/// @desc Defines position of the camera passed to shaders.
+/// @param {Struct.BBMOD_Vec3} _position The new camera position.
+/// @see bbmod_camera_get_position
+function bbmod_camera_set_position(_position)
+{
+	gml_pragma("forceinline");
+	global.__bbmodCameraPosition = _position;
+}
+
+/// @func bbmod_camera_get_zfar()
+/// @desc Retrieves distance to the far clipping plane passed to shaders.
+/// @return {Real} The distance to the far clipping plane.
+/// @see bbmod_camera_set_zfar
+function bbmod_camera_get_zfar()
+{
+	gml_pragma("forceinline");
+	return global.__bbmodZFar;
+}
+
+/// @func bbmod_camera_set_zfar(_value)
+/// @desc Defines distance to the far clipping plane passed to shaders.
+/// @param {Real} _value The new distance to the far clipping plane.
+/// @see bbmod_camera_get_zfar
+function bbmod_camera_set_zfar(_value)
+{
+	gml_pragma("forceinline");
+	global.__bbmodZFar = _value;
+}
+
+/// @func bbmod_camera_get_exposure()
+/// @desc Retrieves camera exposure value passed to shaders.
+/// @return {Real} The camera exposure value.
+/// @see bbmod_camera_set_exposure
+function bbmod_camera_get_exposure()
+{
+	gml_pragma("forceinline");
+	return global.__bbmodCameraExposure;
+}
+
+/// @func bbmod_camera_set_exposure(_exposure)
+/// @desc Defines camera exposure value passed to shaders.
+/// @param {Real} _exposure The new camera exposure value.
+/// @see bbmod_camera_get_exposure
+function bbmod_camera_set_exposure(_exposure)
+{
+	gml_pragma("forceinline");
+	global.__bbmodCameraExposure = _exposure;
 }