--- conflicted
+++ resolved
@@ -1,400 +1,361 @@
-// FIXME: Temporary fix!
-precision highp float;
-
-////////////////////////////////////////////////////////////////////////////////
-//
-// Defines
-<<<<<<< HEAD
-//
-
-#if defined(X_2D)
-// Maximum number of point lights
-#define MAX_POINT_LIGHTS 8
-#endif
-
-#if !defined(X_OUTPUT_DEPTH) && !defined(X_PBR) && !defined(X_2D)
-// Number of samples used when computing shadows
-#define SHADOWMAP_SAMPLE_COUNT 16
-=======
-#if !defined(X_OUTPUT_DEPTH) && !defined(X_PBR)
-#define SHADOWMAP_SAMPLE_COUNT 12
->>>>>>> 9dbb9c02
-#endif
-
-////////////////////////////////////////////////////////////////////////////////
-//
-// Varyings
-//
-varying vec3 v_vVertex;
-
-#if defined(X_2D)
-varying vec4 v_vColor;
-#endif
-
-varying vec2 v_vTexCoord;
-varying mat3 v_mTBN;
-varying float v_fDepth;
-
-<<<<<<< HEAD
-#if !defined(X_OUTPUT_DEPTH) && !defined(X_PBR) && !defined(X_2D)
-=======
-#if !defined(X_OUTPUT_DEPTH) && !defined(X_PBR)
->>>>>>> 9dbb9c02
-varying vec3 v_vLight;
-varying vec3 v_vPosShadowmap;
-#if defined(X_TERRAIN)
-varying vec2 v_vSplatmapCoord;
-#endif
-#endif
-
-////////////////////////////////////////////////////////////////////////////////
-//
-// Uniforms
-//
-
-////////////////////////////////////////////////////////////////////////////////
-// Material
-<<<<<<< HEAD
-
-// RGB: Base color, A: Opacity
-#define bbmod_BaseOpacity gm_BaseTexture
-#if defined(X_PBR)
-// RGB: Tangent space normal, A: Roughness
-uniform sampler2D bbmod_NormalRoughness;
-// R: Metallic, G: Ambient occlusion
-uniform sampler2D bbmod_MetallicAO;
-// RGB: Subsurface color, A: Intensity
-uniform sampler2D bbmod_Subsurface;
-// RGBA: RGBM encoded emissive color
-uniform sampler2D bbmod_Emissive;
-=======
-#define bbmod_BaseOpacity gm_BaseTexture  // RGB: Base color, A: Opacity
-#if defined(X_PBR)
-uniform sampler2D bbmod_NormalRoughness;  // RGB: Tangent space normal, A: Roughness
-uniform sampler2D bbmod_MetallicAO;       // R: Metallic, G: Ambient occlusion
-uniform sampler2D bbmod_Subsurface;       // RGB: Subsurface color, A: Intensity
-uniform sampler2D bbmod_Emissive;         // RGBA: RGBM encoded emissive color
->>>>>>> 9dbb9c02
-#else
-// RGB: Tangent space normal, A: Smoothness
-uniform sampler2D bbmod_NormalSmoothness;
-// RGB: Specular color
-uniform sampler2D bbmod_SpecularColor;
-#endif
-// Pixels with alpha less than this value will be discarded
-uniform float bbmod_AlphaTest;
-
-////////////////////////////////////////////////////////////////////////////////
-// Camera
-
-<<<<<<< HEAD
-#if !defined(X_2D)
-// Camera's position in world space
-uniform vec3 bbmod_CamPos;
-#endif
-// Distance to the far clipping plane
-uniform float bbmod_ZFar;
-// Camera's exposure value
-uniform float bbmod_Exposure;
-
-#if defined(X_PBR)
-////////////////////////////////////////////////////////////////////////////////
-=======
-#if defined(X_PBR)
->>>>>>> 9dbb9c02
-// Image based lighting
-
-// Prefiltered octahedron env. map
-uniform sampler2D bbmod_IBL;
-// Texel size of one octahedron
-uniform vec2 bbmod_IBLTexel;
-#endif
-
-#if !defined(X_PBR) && !defined(X_OUTPUT_DEPTH)
-<<<<<<< HEAD
-////////////////////////////////////////////////////////////////////////////////
-=======
->>>>>>> 9dbb9c02
-// Fog
-
-// The color of the fog
-uniform vec4 bbmod_FogColor;
-// Maximum fog intensity
-uniform float bbmod_FogIntensity;
-// Distance at which the fog starts
-uniform float bbmod_FogStart;
-// 1.0 / (fogEnd - fogStart)
-uniform float bbmod_FogRcpRange;
-
-////////////////////////////////////////////////////////////////////////////////
-// Ambient light
-
-// RGBM encoded ambient light color on the upper hemisphere.
-uniform vec4 bbmod_LightAmbientUp;
-// RGBM encoded ambient light color on the lower hemisphere.
-uniform vec4 bbmod_LightAmbientDown;
-
-////////////////////////////////////////////////////////////////////////////////
-// Directional light
-
-// Direction of the directional light
-uniform vec3 bbmod_LightDirectionalDir;
-// RGBM encoded color of the directional light
-uniform vec4 bbmod_LightDirectionalColor;
-
-#if defined(X_2D)
-////////////////////////////////////////////////////////////////////////////////
-// Point lights
-
-// [(x, y, z, range), (r, g, b, m), ...]
-uniform vec4 bbmod_LightPointData[2 * MAX_POINT_LIGHTS];
-#endif
-
-////////////////////////////////////////////////////////////////////////////////
-// Shadow mapping
-<<<<<<< HEAD
-
-// 1.0 to enable shadows
-uniform float bbmod_ShadowmapEnablePS;
-// Shadowmap texture
-uniform sampler2D bbmod_Shadowmap;
-// (1.0/shadowmapWidth, 1.0/shadowmapHeight)
-uniform vec2 bbmod_ShadowmapTexel;
-=======
-uniform float bbmod_ShadowmapEnablePS; // 1.0 to enable shadows
-uniform sampler2D bbmod_Shadowmap;     // Shadowmap texture
-uniform vec2 bbmod_ShadowmapTexel;     // (1.0/shadowmapWidth, 1.0/shadowmapHeight)
-
-// Terrain
-#if defined(X_TERRAIN)
-uniform sampler2D bbmod_Splatmap; // Splatmap texture
-uniform int bbmod_SplatmapIndex;  // Splatmap channel to read. Use -1 for none.
-#endif
->>>>>>> 9dbb9c02
-#endif
-
-////////////////////////////////////////////////////////////////////////////////
-//
-// Includes
-<<<<<<< HEAD
-//
-=======
->>>>>>> 9dbb9c02
-#if !defined(X_OUTPUT_DEPTH)
-#pragma include("Color.xsh", "glsl")
-
-#pragma include("RGBM.xsh", "glsl")
-#endif
-
-#if !defined(X_PBR)
-#pragma include("DepthEncoding.xsh")
-#endif
-
-#if defined(X_PBR)
-#pragma include("BRDF.xsh", "glsl")
-
-#pragma include("OctahedronMapping.xsh", "glsl")
-
-#pragma include("IBL.xsh")
-
-#pragma include("CheapSubsurface.xsh", "glsl")
-
-#pragma include("MetallicRoughnessMaterial.xsh", "glsl")
-#endif
-
-#if !defined(X_PBR) && !defined(X_OUTPUT_DEPTH)
-#pragma include("SpecularColorSmoothnessMaterial.xsh", "glsl")
-#endif
-
-<<<<<<< HEAD
-#if !defined(X_OUTPUT_DEPTH) && !defined(X_PBR) && !defined(X_2D)
-=======
-#if !defined(X_OUTPUT_DEPTH) && !defined(X_PBR)
->>>>>>> 9dbb9c02
-// Shadowmap filtering source: https://www.gamedev.net/tutorials/programming/graphics/contact-hardening-soft-shadows-made-fast-r4906/
-float InterleavedGradientNoise(vec2 positionScreen)
-{
-	vec3 magic = vec3(0.06711056, 0.00583715, 52.9829189);
-	return fract(magic.z * fract(dot(positionScreen, magic.xy)));
-}
-
-vec2 VogelDiskSample(int sampleIndex, int samplesCount, float phi)
-{
-	float GoldenAngle = 2.4;
-	float r = sqrt(float(sampleIndex) + 0.5) / sqrt(float(samplesCount));
-	float theta = float(sampleIndex) * GoldenAngle + phi;
-	float sine = sin(theta);
-	float cosine = cos(theta);
-	return vec2(r * cosine, r * sine);
-}
-
-float ShadowMap(sampler2D shadowMap, vec2 texel, vec2 uv, float compareZ)
-{
-	if (clamp(uv.xy, vec2(0.0), vec2(1.0)) != uv.xy)
-	{
-		return 0.0;
-	}
-	float shadow = 0.0;
-	float noise = 6.28 * InterleavedGradientNoise(gl_FragCoord.xy);
-	for (int i = 0; i < SHADOWMAP_SAMPLE_COUNT; ++i)
-	{
-		vec2 uv2 = uv + VogelDiskSample(i, SHADOWMAP_SAMPLE_COUNT, noise) * texel * 4.0;
-		shadow += step(xDecodeDepth(texture2D(shadowMap, uv2).rgb), compareZ);
-	}
-	return (shadow / float(SHADOWMAP_SAMPLE_COUNT));
-}
-#endif
-
-////////////////////////////////////////////////////////////////////////////////
-//
-// Main
-//
-void main()
-{
-#if defined(X_OUTPUT_DEPTH)
-	Vec4 baseOpacity = texture2D(bbmod_BaseOpacity, v_vTexCoord);
-	if (baseOpacity.a < bbmod_AlphaTest)
-	{
-		discard;
-	}
-	gl_FragColor.rgb = xEncodeDepth(v_fDepth / bbmod_ZFar);
-	gl_FragColor.a = 1.0;
-<<<<<<< HEAD
-#else // X_OUTPUT_DEPTH
-=======
-#else
->>>>>>> 9dbb9c02
-#if defined(X_PBR)
-	Material material = UnpackMaterial(
-		bbmod_BaseOpacity,
-		bbmod_NormalRoughness,
-		bbmod_MetallicAO,
-		bbmod_Subsurface,
-		bbmod_Emissive,
-		v_mTBN,
-		v_vTexCoord);
-
-	if (material.Opacity < bbmod_AlphaTest)
-	{
-		discard;
-	}
-	gl_FragColor.a = material.Opacity;
-
-	vec3 N = material.Normal;
-	vec3 V = normalize(bbmod_CamPos - v_vVertex);
-	vec3 lightColor = xDiffuseIBL(bbmod_IBL, bbmod_IBLTexel, N);
-
-	// Diffuse
-	gl_FragColor.rgb = material.Base * lightColor;
-	// Specular
-	gl_FragColor.rgb += xSpecularIBL(bbmod_IBL, bbmod_IBLTexel, material.Specular, material.Roughness, N, V);
-	// Ambient occlusion
-	gl_FragColor.rgb *= material.AO;
-	// Emissive
-	gl_FragColor.rgb += material.Emissive;
-	// Subsurface scattering
-	gl_FragColor.rgb += xCheapSubsurface(material.Subsurface, -V, N, N, lightColor);
-#else // X_PBR
-	Material material = UnpackMaterial(
-		bbmod_BaseOpacity,
-		bbmod_NormalSmoothness,
-		bbmod_SpecularColor,
-		v_mTBN,
-		v_vTexCoord);
-
-#if defined(X_TERRAIN)
-	// Splatmap
-	vec4 splatmap = texture2D(bbmod_Splatmap, v_vSplatmapCoord);
-	if (bbmod_SplatmapIndex >= 0)
-	{
-		// splatmap[bbmod_SplatmapIndex] does not work in HTML5
-		material.Opacity *= ((bbmod_SplatmapIndex == 0) ? splatmap.r
-			: ((bbmod_SplatmapIndex == 1) ? splatmap.g
-			: ((bbmod_SplatmapIndex == 2) ? splatmap.b
-			: splatmap.a)));
-	}
-#endif
-
-	if (material.Opacity < bbmod_AlphaTest)
-	{
-		discard;
-	}
-	gl_FragColor.a = material.Opacity;
-
-	vec3 N = material.Normal;
-#if defined(X_2D)
-	vec3 lightDiffuse = vec3(0.0);
-#else
-	vec3 lightDiffuse = v_vLight;
-#endif
-	vec3 lightSpecular = vec3(0.0);
-
-	// Ambient light
-	vec3 ambientUp = xGammaToLinear(xDecodeRGBM(bbmod_LightAmbientUp));
-	vec3 ambientDown = xGammaToLinear(xDecodeRGBM(bbmod_LightAmbientDown));
-	lightDiffuse += mix(ambientDown, ambientUp, N.z * 0.5 + 0.5);
-	// Shadow mapping
-	float shadow = 0.0;
-#if !defined(X_2D)
-	if (bbmod_ShadowmapEnablePS == 1.0)
-	{
-		shadow = ShadowMap(bbmod_Shadowmap, bbmod_ShadowmapTexel, v_vPosShadowmap.xy, v_vPosShadowmap.z);
-	}
-#endif
-	// Directional light
-	vec3 L = normalize(-bbmod_LightDirectionalDir);
-	float NdotL = max(dot(N, L), 0.0);
-	float specularPower = exp2(1.0 + (material.Smoothness * 10.0));
-#if defined(X_2D)
-	vec3 V = vec3(0.0, 0.0, 1.0);
-#else
-	vec3 V = normalize(bbmod_CamPos - v_vVertex);
-#endif
-	vec3 f0 = material.Specular;
-	vec3 H = normalize(L + V);
-	float NdotH = max(dot(N, H), 0.0);
-	float VdotH = max(dot(V, H), 0.0);
-	vec3 fresnel = f0 + (1.0 - f0) * pow(1.0 - VdotH, 5.0);
-	float visibility = 0.25;
-	float A = specularPower / log(2.0);
-	float blinnPhong = exp2(A * NdotH - A);
-	float blinnNormalization = (specularPower + 8.0) / 8.0;
-	float normalDistribution = blinnPhong * blinnNormalization;
-	vec3 directionalLightColor = xGammaToLinear(xDecodeRGBM(bbmod_LightDirectionalColor));
-	vec3 lightColor = directionalLightColor * NdotL * (1.0 - shadow);
-	lightSpecular += lightColor * fresnel * visibility * normalDistribution;
-	lightDiffuse += lightColor; // * (1.0 - fresnel);
-#if defined(X_2D)
-	// Point lights
-	for (int i = 0; i < MAX_POINT_LIGHTS; ++i)
-	{
-		Vec4 positionRange = bbmod_LightPointData[i * 2];
-		L = positionRange.xyz - v_vVertex;
-		H = normalize(L + V);
-		NdotH = max(dot(N, H), 0.0);
-		VdotH = max(dot(V, H), 0.0);
-		fresnel = f0 + (1.0 - f0) * pow(1.0 - VdotH, 5.0);
-		float dist = length(L);
-		float att = clamp(1.0 - (dist / positionRange.w), 0.0, 1.0);
-		NdotL = max(dot(N, normalize(L)), 0.0);
-		lightColor = xGammaToLinear(xDecodeRGBM(bbmod_LightPointData[(i * 2) + 1])) * NdotL * att;
-		lightSpecular += lightColor * fresnel * visibility * normalDistribution;
-		lightDiffuse += lightColor; // * (1.0 - fresnel);
-	}
-#endif // X_2D
-	// Diffuse
-	gl_FragColor.rgb = material.Base * lightDiffuse;
-	// Specular
-	gl_FragColor.rgb += lightSpecular;
-	// Fog
-	vec3 fogColor = xGammaToLinear(xDecodeRGBM(bbmod_FogColor))
-		* ((ambientUp + ambientDown + directionalLightColor) / 3.0);
-	float fogStrength = clamp((v_fDepth - bbmod_FogStart) * bbmod_FogRcpRange, 0.0, 1.0);
-	gl_FragColor.rgb = mix(gl_FragColor.rgb, fogColor, fogStrength * bbmod_FogIntensity);
-#endif // !X_PBR
-	// Exposure
-	gl_FragColor.rgb = vec3(1.0) - exp(-gl_FragColor.rgb * bbmod_Exposure);
-	// Gamma correction
-	gl_FragColor.rgb = xLinearToGamma(gl_FragColor.rgb);
-#endif // !X_OUTPUT_DEPTH
-}
+// FIXME: Temporary fix!
+precision highp float;
+
+////////////////////////////////////////////////////////////////////////////////
+//
+// Defines
+//
+
+#if defined(X_2D)
+// Maximum number of point lights
+#define MAX_POINT_LIGHTS 8
+#endif
+
+#if !defined(X_OUTPUT_DEPTH) && !defined(X_PBR) && !defined(X_2D)
+// Number of samples used when computing shadows
+#define SHADOWMAP_SAMPLE_COUNT 12
+#endif
+
+////////////////////////////////////////////////////////////////////////////////
+//
+// Varyings
+//
+varying vec3 v_vVertex;
+
+#if defined(X_2D)
+varying vec4 v_vColor;
+#endif
+
+varying vec2 v_vTexCoord;
+varying mat3 v_mTBN;
+varying float v_fDepth;
+
+#if !defined(X_OUTPUT_DEPTH) && !defined(X_PBR) && !defined(X_2D)
+varying vec3 v_vLight;
+varying vec3 v_vPosShadowmap;
+#if defined(X_TERRAIN)
+varying vec2 v_vSplatmapCoord;
+#endif
+#endif
+
+////////////////////////////////////////////////////////////////////////////////
+//
+// Uniforms
+//
+
+////////////////////////////////////////////////////////////////////////////////
+// Material
+
+// RGB: Base color, A: Opacity
+#define bbmod_BaseOpacity gm_BaseTexture
+#if defined(X_PBR)
+// RGB: Tangent space normal, A: Roughness
+uniform sampler2D bbmod_NormalRoughness;
+// R: Metallic, G: Ambient occlusion
+uniform sampler2D bbmod_MetallicAO;
+// RGB: Subsurface color, A: Intensity
+uniform sampler2D bbmod_Subsurface;
+// RGBA: RGBM encoded emissive color
+uniform sampler2D bbmod_Emissive;
+#else
+// RGB: Tangent space normal, A: Smoothness
+uniform sampler2D bbmod_NormalSmoothness;
+// RGB: Specular color
+uniform sampler2D bbmod_SpecularColor;
+#endif
+// Pixels with alpha less than this value will be discarded
+uniform float bbmod_AlphaTest;
+
+////////////////////////////////////////////////////////////////////////////////
+// Camera
+
+#if !defined(X_2D)
+// Camera's position in world space
+uniform vec3 bbmod_CamPos;
+#endif
+// Distance to the far clipping plane
+uniform float bbmod_ZFar;
+// Camera's exposure value
+uniform float bbmod_Exposure;
+
+#if defined(X_PBR)
+////////////////////////////////////////////////////////////////////////////////
+// Image based lighting
+
+// Prefiltered octahedron env. map
+uniform sampler2D bbmod_IBL;
+// Texel size of one octahedron
+uniform vec2 bbmod_IBLTexel;
+#endif
+
+#if !defined(X_PBR) && !defined(X_OUTPUT_DEPTH)
+////////////////////////////////////////////////////////////////////////////////
+// Fog
+
+// The color of the fog
+uniform vec4 bbmod_FogColor;
+// Maximum fog intensity
+uniform float bbmod_FogIntensity;
+// Distance at which the fog starts
+uniform float bbmod_FogStart;
+// 1.0 / (fogEnd - fogStart)
+uniform float bbmod_FogRcpRange;
+
+////////////////////////////////////////////////////////////////////////////////
+// Ambient light
+
+// RGBM encoded ambient light color on the upper hemisphere.
+uniform vec4 bbmod_LightAmbientUp;
+// RGBM encoded ambient light color on the lower hemisphere.
+uniform vec4 bbmod_LightAmbientDown;
+
+////////////////////////////////////////////////////////////////////////////////
+// Directional light
+
+// Direction of the directional light
+uniform vec3 bbmod_LightDirectionalDir;
+// RGBM encoded color of the directional light
+uniform vec4 bbmod_LightDirectionalColor;
+
+#if defined(X_2D)
+////////////////////////////////////////////////////////////////////////////////
+// Point lights
+
+// [(x, y, z, range), (r, g, b, m), ...]
+uniform vec4 bbmod_LightPointData[2 * MAX_POINT_LIGHTS];
+#endif
+
+////////////////////////////////////////////////////////////////////////////////
+// Terrain
+#if defined(X_TERRAIN)
+// Splatmap texture
+uniform sampler2D bbmod_Splatmap;
+// Splatmap channel to read. Use -1 for none.
+uniform int bbmod_SplatmapIndex;
+#endif
+
+////////////////////////////////////////////////////////////////////////////////
+// Shadow mapping
+
+// 1.0 to enable shadows
+uniform float bbmod_ShadowmapEnablePS;
+// Shadowmap texture
+uniform sampler2D bbmod_Shadowmap;
+// (1.0/shadowmapWidth, 1.0/shadowmapHeight)
+uniform vec2 bbmod_ShadowmapTexel;
+#endif
+
+////////////////////////////////////////////////////////////////////////////////
+//
+// Includes
+//
+#if !defined(X_OUTPUT_DEPTH)
+#pragma include("Color.xsh", "glsl")
+
+#pragma include("RGBM.xsh", "glsl")
+#endif
+
+#if !defined(X_PBR)
+#pragma include("DepthEncoding.xsh")
+#endif
+
+#if defined(X_PBR)
+#pragma include("BRDF.xsh", "glsl")
+
+#pragma include("OctahedronMapping.xsh", "glsl")
+
+#pragma include("IBL.xsh")
+
+#pragma include("CheapSubsurface.xsh", "glsl")
+
+#pragma include("MetallicRoughnessMaterial.xsh", "glsl")
+#endif
+
+#if !defined(X_PBR) && !defined(X_OUTPUT_DEPTH)
+#pragma include("SpecularColorSmoothnessMaterial.xsh", "glsl")
+#endif
+
+#if !defined(X_OUTPUT_DEPTH) && !defined(X_PBR) && !defined(X_2D)
+// Shadowmap filtering source: https://www.gamedev.net/tutorials/programming/graphics/contact-hardening-soft-shadows-made-fast-r4906/
+float InterleavedGradientNoise(vec2 positionScreen)
+{
+	vec3 magic = vec3(0.06711056, 0.00583715, 52.9829189);
+	return fract(magic.z * fract(dot(positionScreen, magic.xy)));
+}
+
+vec2 VogelDiskSample(int sampleIndex, int samplesCount, float phi)
+{
+	float GoldenAngle = 2.4;
+	float r = sqrt(float(sampleIndex) + 0.5) / sqrt(float(samplesCount));
+	float theta = float(sampleIndex) * GoldenAngle + phi;
+	float sine = sin(theta);
+	float cosine = cos(theta);
+	return vec2(r * cosine, r * sine);
+}
+
+float ShadowMap(sampler2D shadowMap, vec2 texel, vec2 uv, float compareZ)
+{
+	if (clamp(uv.xy, vec2(0.0), vec2(1.0)) != uv.xy)
+	{
+		return 0.0;
+	}
+	float shadow = 0.0;
+	float noise = 6.28 * InterleavedGradientNoise(gl_FragCoord.xy);
+	for (int i = 0; i < SHADOWMAP_SAMPLE_COUNT; ++i)
+	{
+		vec2 uv2 = uv + VogelDiskSample(i, SHADOWMAP_SAMPLE_COUNT, noise) * texel * 4.0;
+		shadow += step(xDecodeDepth(texture2D(shadowMap, uv2).rgb), compareZ);
+	}
+	return (shadow / float(SHADOWMAP_SAMPLE_COUNT));
+}
+#endif
+
+////////////////////////////////////////////////////////////////////////////////
+//
+// Main
+//
+void main()
+{
+#if defined(X_OUTPUT_DEPTH)
+	Vec4 baseOpacity = texture2D(bbmod_BaseOpacity, v_vTexCoord);
+	if (baseOpacity.a < bbmod_AlphaTest)
+	{
+		discard;
+	}
+	gl_FragColor.rgb = xEncodeDepth(v_fDepth / bbmod_ZFar);
+	gl_FragColor.a = 1.0;
+#else // X_OUTPUT_DEPTH
+#if defined(X_PBR)
+	Material material = UnpackMaterial(
+		bbmod_BaseOpacity,
+		bbmod_NormalRoughness,
+		bbmod_MetallicAO,
+		bbmod_Subsurface,
+		bbmod_Emissive,
+		v_mTBN,
+		v_vTexCoord);
+
+	if (material.Opacity < bbmod_AlphaTest)
+	{
+		discard;
+	}
+	gl_FragColor.a = material.Opacity;
+
+	vec3 N = material.Normal;
+	vec3 V = normalize(bbmod_CamPos - v_vVertex);
+	vec3 lightColor = xDiffuseIBL(bbmod_IBL, bbmod_IBLTexel, N);
+
+	// Diffuse
+	gl_FragColor.rgb = material.Base * lightColor;
+	// Specular
+	gl_FragColor.rgb += xSpecularIBL(bbmod_IBL, bbmod_IBLTexel, material.Specular, material.Roughness, N, V);
+	// Ambient occlusion
+	gl_FragColor.rgb *= material.AO;
+	// Emissive
+	gl_FragColor.rgb += material.Emissive;
+	// Subsurface scattering
+	gl_FragColor.rgb += xCheapSubsurface(material.Subsurface, -V, N, N, lightColor);
+#else // X_PBR
+	Material material = UnpackMaterial(
+		bbmod_BaseOpacity,
+		bbmod_NormalSmoothness,
+		bbmod_SpecularColor,
+		v_mTBN,
+		v_vTexCoord);
+
+#if defined(X_TERRAIN)
+	// Splatmap
+	vec4 splatmap = texture2D(bbmod_Splatmap, v_vSplatmapCoord);
+	if (bbmod_SplatmapIndex >= 0)
+	{
+		// splatmap[bbmod_SplatmapIndex] does not work in HTML5
+		material.Opacity *= ((bbmod_SplatmapIndex == 0) ? splatmap.r
+			: ((bbmod_SplatmapIndex == 1) ? splatmap.g
+			: ((bbmod_SplatmapIndex == 2) ? splatmap.b
+			: splatmap.a)));
+	}
+#endif
+
+	if (material.Opacity < bbmod_AlphaTest)
+	{
+		discard;
+	}
+	gl_FragColor.a = material.Opacity;
+
+	vec3 N = material.Normal;
+#if defined(X_2D)
+	vec3 lightDiffuse = vec3(0.0);
+#else
+	vec3 lightDiffuse = v_vLight;
+#endif
+	vec3 lightSpecular = vec3(0.0);
+
+	// Ambient light
+	vec3 ambientUp = xGammaToLinear(xDecodeRGBM(bbmod_LightAmbientUp));
+	vec3 ambientDown = xGammaToLinear(xDecodeRGBM(bbmod_LightAmbientDown));
+	lightDiffuse += mix(ambientDown, ambientUp, N.z * 0.5 + 0.5);
+	// Shadow mapping
+	float shadow = 0.0;
+#if !defined(X_2D)
+	if (bbmod_ShadowmapEnablePS == 1.0)
+	{
+		shadow = ShadowMap(bbmod_Shadowmap, bbmod_ShadowmapTexel, v_vPosShadowmap.xy, v_vPosShadowmap.z);
+	}
+#endif
+	// Directional light
+	vec3 L = normalize(-bbmod_LightDirectionalDir);
+	float NdotL = max(dot(N, L), 0.0);
+	float specularPower = exp2(1.0 + (material.Smoothness * 10.0));
+#if defined(X_2D)
+	vec3 V = vec3(0.0, 0.0, 1.0);
+#else
+	vec3 V = normalize(bbmod_CamPos - v_vVertex);
+#endif
+	vec3 f0 = material.Specular;
+	vec3 H = normalize(L + V);
+	float NdotH = max(dot(N, H), 0.0);
+	float VdotH = max(dot(V, H), 0.0);
+	vec3 fresnel = f0 + (1.0 - f0) * pow(1.0 - VdotH, 5.0);
+	float visibility = 0.25;
+	float A = specularPower / log(2.0);
+	float blinnPhong = exp2(A * NdotH - A);
+	float blinnNormalization = (specularPower + 8.0) / 8.0;
+	float normalDistribution = blinnPhong * blinnNormalization;
+	vec3 directionalLightColor = xGammaToLinear(xDecodeRGBM(bbmod_LightDirectionalColor));
+	vec3 lightColor = directionalLightColor * NdotL * (1.0 - shadow);
+	lightSpecular += lightColor * fresnel * visibility * normalDistribution;
+	lightDiffuse += lightColor; // * (1.0 - fresnel);
+#if defined(X_2D)
+	// Point lights
+	for (int i = 0; i < MAX_POINT_LIGHTS; ++i)
+	{
+		Vec4 positionRange = bbmod_LightPointData[i * 2];
+		L = positionRange.xyz - v_vVertex;
+		H = normalize(L + V);
+		NdotH = max(dot(N, H), 0.0);
+		VdotH = max(dot(V, H), 0.0);
+		fresnel = f0 + (1.0 - f0) * pow(1.0 - VdotH, 5.0);
+		float dist = length(L);
+		float att = clamp(1.0 - (dist / positionRange.w), 0.0, 1.0);
+		NdotL = max(dot(N, normalize(L)), 0.0);
+		lightColor = xGammaToLinear(xDecodeRGBM(bbmod_LightPointData[(i * 2) + 1])) * NdotL * att;
+		lightSpecular += lightColor * fresnel * visibility * normalDistribution;
+		lightDiffuse += lightColor; // * (1.0 - fresnel);
+	}
+#endif // X_2D
+	// Diffuse
+	gl_FragColor.rgb = material.Base * lightDiffuse;
+	// Specular
+	gl_FragColor.rgb += lightSpecular;
+	// Fog
+	vec3 fogColor = xGammaToLinear(xDecodeRGBM(bbmod_FogColor))
+		* ((ambientUp + ambientDown + directionalLightColor) / 3.0);
+	float fogStrength = clamp((v_fDepth - bbmod_FogStart) * bbmod_FogRcpRange, 0.0, 1.0);
+	gl_FragColor.rgb = mix(gl_FragColor.rgb, fogColor, fogStrength * bbmod_FogIntensity);
+#endif // !X_PBR
+	// Exposure
+	gl_FragColor.rgb = vec3(1.0) - exp(-gl_FragColor.rgb * bbmod_Exposure);
+	// Gamma correction
+	gl_FragColor.rgb = xLinearToGamma(gl_FragColor.rgb);
+#endif // !X_OUTPUT_DEPTH
+}